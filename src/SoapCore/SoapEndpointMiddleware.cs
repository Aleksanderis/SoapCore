using System;
using System.Collections.Generic;
using System.Diagnostics;
using System.IO;
using System.Linq;
using System.Net;
using System.Reflection;
using System.Runtime.CompilerServices;
using System.ServiceModel;
using System.ServiceModel.Channels;
using System.Threading.Tasks;
using System.Xml;
using System.Xml.Serialization;
using Microsoft.AspNetCore.Http;
using Microsoft.AspNetCore.Http.Features;
using Microsoft.Extensions.DependencyInjection;
using Microsoft.Extensions.Logging;
using SoapCore.Extensibility;
using SoapCore.MessageEncoder;
using SoapCore.Meta;
using SoapCore.ServiceModel;

namespace SoapCore
{
	public class SoapEndpointMiddleware<T_MESSAGE>
		where T_MESSAGE : CustomMessage, new()
	{
		private readonly ILogger<SoapEndpointMiddleware<T_MESSAGE>> _logger;
		private readonly RequestDelegate _next;
		private readonly SoapOptions _options;
		private readonly ServiceDescription _service;
		private readonly StringComparison _pathComparisonStrategy;
		private readonly SoapMessageEncoder[] _messageEncoders;
		private readonly SerializerHelper _serializerHelper;

		[Obsolete]
		public SoapEndpointMiddleware(ILogger<SoapEndpointMiddleware<T_MESSAGE>> logger, RequestDelegate next, Type serviceType, string path, SoapEncoderOptions[] encoderOptions, SoapSerializer serializer, bool caseInsensitivePath, ISoapModelBounder soapModelBounder, Binding binding, bool httpGetEnabled, bool httpsGetEnabled)
			: this(logger, next, new SoapOptions()
			{
				ServiceType = serviceType,
				Path = path,
				EncoderOptions = encoderOptions ?? binding?.ToEncoderOptions(),
				SoapSerializer = serializer,
				CaseInsensitivePath = caseInsensitivePath,
				SoapModelBounder = soapModelBounder,
				UseBasicAuthentication = binding.HasBasicAuth(),
				HttpGetEnabled = httpGetEnabled,
				HttpsGetEnabled = httpsGetEnabled
			})
		{
		}

		public SoapEndpointMiddleware(ILogger<SoapEndpointMiddleware<T_MESSAGE>> logger, RequestDelegate next, SoapOptions options)
		{
			_logger = logger;
			_next = next;
			_options = options;

			_serializerHelper = new SerializerHelper(options.SoapSerializer);
			_pathComparisonStrategy = options.CaseInsensitivePath ? StringComparison.OrdinalIgnoreCase : StringComparison.Ordinal;
			_service = new ServiceDescription(options.ServiceType);

			if (options.EncoderOptions is null)
			{
				options.EncoderOptions = new[] { new SoapEncoderOptions() };
			}

			_messageEncoders = new SoapMessageEncoder[options.EncoderOptions.Length];

			for (var i = 0; i < options.EncoderOptions.Length; i++)
			{
<<<<<<< HEAD
				_messageEncoders[i] = new SoapMessageEncoder(options.EncoderOptions[i].MessageVersion, options.EncoderOptions[i].WriteEncoding, options.EncoderOptions[i].ReaderQuotas, options.OmitXmlDeclaration, options.IndentXml, options.CheckXmlCharacters, options.EncoderOptions[i].XmlNamespaceOverrides);
=======
				_messageEncoders[i] = new SoapMessageEncoder(options.EncoderOptions[i].MessageVersion, options.EncoderOptions[i].WriteEncoding, options.EncoderOptions[i].ReaderQuotas, options.OmitXmlDeclaration, options.IndentXml, options.CheckXmlCharacters, options.EncoderOptions[i].BindingName, options.EncoderOptions[i].PortName);
>>>>>>> ebba165b
			}
		}

		public async Task Invoke(HttpContext httpContext, IServiceProvider serviceProvider)
		{
			var trailPathTuner = serviceProvider.GetService<TrailingServicePathTuner>();

			trailPathTuner?.ConvertPath(httpContext);

			if (httpContext.Request.Path.StartsWithSegments(_options.Path, _pathComparisonStrategy, out var remainingPath))
			{
				if (httpContext.Request.Method?.ToLower() == "get")
				{
					// If GET is not enabled, either for HTTP or HTTPS, return a 403 instead of the WSDL
					if ((httpContext.Request.IsHttps && !_options.HttpsGetEnabled) || (!httpContext.Request.IsHttps && !_options.HttpGetEnabled))
					{
						httpContext.Response.StatusCode = (int)HttpStatusCode.Forbidden;
						return;
					}
				}

				try
				{
					_logger.LogDebug("Received SOAP Request for {0} ({1} bytes)", httpContext.Request.Path, httpContext.Request.ContentLength ?? 0);

					if (httpContext.Request.Method?.ToLower() == "get")
					{
						if (!string.IsNullOrWhiteSpace(remainingPath))
						{
							httpContext.Response.StatusCode = (int)HttpStatusCode.InternalServerError;
							await httpContext.Response.WriteAsync($"Service does not support \"{remainingPath}\"");
						}
						else if (string.IsNullOrEmpty(httpContext.Request.ContentType) || httpContext.Request.Query.ContainsKey("wsdl"))
						{
							if (_options.WsdlFileOptions != null)
							{
								await ProcessMetaFromFile(httpContext);
							}
							else
							{
								await ProcessMeta(httpContext);
							}
						}
						else if (httpContext.Request.Query.ContainsKey("xsd") && _options.WsdlFileOptions != null)
						{
							await ProcessXSD(httpContext);
						}
					}
					else
					{
						await ProcessOperation(httpContext, serviceProvider);
					}
				}
				catch (Exception ex)
				{
					_logger.LogCritical(ex, "An error occurred when trying to service a request on SOAP endpoint: {0}", httpContext.Request.Path);

					// Let's pass this up the middleware chain after we have logged this issue
					// and signaled the critical of it
					throw;
				}
			}
			else
			{
				await _next(httpContext);
			}
		}

#if !NETCOREAPP3_0_OR_GREATER
		private static Task WriteMessageAsync(SoapMessageEncoder messageEncoder, Message responseMessage, HttpContext httpContext)
		{
			return messageEncoder.WriteMessageAsync(responseMessage, httpContext.Response.Body);
		}

		private static Task<Message> ReadMessageAsync(HttpContext httpContext, SoapMessageEncoder messageEncoder)
		{
			return messageEncoder.ReadMessageAsync(httpContext.Request.Body, 0x10000, httpContext.Request.ContentType);
		}
#else
		private static Task WriteMessageAsync(SoapMessageEncoder messageEncoder, Message responseMessage, HttpContext httpContext)
		{
			return messageEncoder.WriteMessageAsync(responseMessage, httpContext.Response.BodyWriter);
		}

		private static Task<Message> ReadMessageAsync(HttpContext httpContext, SoapMessageEncoder messageEncoder)
		{
			return messageEncoder.ReadMessageAsync(httpContext.Request.BodyReader, 0x10000, httpContext.Request.ContentType);
		}
#endif

		private async Task ProcessMeta(HttpContext httpContext)
		{
			var baseUrl = httpContext.Request.Scheme + "://" + httpContext.Request.Host + httpContext.Request.PathBase + httpContext.Request.Path;
			var xmlNamespaceManager = GetXmlNamespaceManager(null);
			var bindingName = "BasicHttpBinding_" + _service.GeneralContract.Name;

			var bodyWriter = _options.SoapSerializer == SoapSerializer.XmlSerializer
				? new MetaBodyWriter(_service, baseUrl, xmlNamespaceManager, bindingName, _messageEncoders.Select(me => new SoapBindingInfo(me.MessageVersion, me.BindingName, me.PortName)).ToArray())
				: (BodyWriter)new MetaWCFBodyWriter(_service, baseUrl, bindingName, _options.UseBasicAuthentication);

			//assumption that you want soap12 if your service supports that
			var messageEncoder = _messageEncoders.FirstOrDefault(me => me.MessageVersion == MessageVersion.Soap12WSAddressing10 || me.MessageVersion == MessageVersion.Soap12WSAddressingAugust2004) ?? _messageEncoders[0];

			using var responseMessage = new MetaMessage(
				Message.CreateMessage(messageEncoder.MessageVersion, null, bodyWriter),
				_service,
				GetXmlNamespaceManager(messageEncoder),
				bindingName,
				_options.UseBasicAuthentication);

			//we should use text/xml in wsdl page for browser compability.
			httpContext.Response.ContentType = "text/xml;charset=UTF-8"; // _messageEncoders[0].ContentType;

			await WriteMessageAsync(messageEncoder, responseMessage, httpContext);
		}

		private async Task ProcessOperation(HttpContext httpContext, IServiceProvider serviceProvider)
		{
			Message responseMessage;

			// Get the encoder based on Content Type
			var messageEncoder = _messageEncoders.FirstOrDefault(me => me.IsContentTypeSupported(httpContext.Request.ContentType, true))
				?? _messageEncoders.FirstOrDefault(me => me.IsContentTypeSupported(httpContext.Request.ContentType, false))
				?? _messageEncoders[0];

			Message requestMessage;

			//Get the message
			try
			{
				requestMessage = await ReadMessageAsync(httpContext, messageEncoder);
			}
			catch (Exception ex)
			{
				await WriteErrorResponseMessage(ex, StatusCodes.Status500InternalServerError, serviceProvider, null, messageEncoder, httpContext);
				return;
			}

			var asyncMessageFilters = serviceProvider.GetServices<IAsyncMessageFilter>().ToArray();

			//Execute request message filters
			try
			{
				foreach (var messageFilter in asyncMessageFilters)
				{
					await messageFilter.OnRequestExecuting(requestMessage);
				}
			}
			catch (Exception ex)
			{
				await WriteErrorResponseMessage(ex, StatusCodes.Status500InternalServerError, serviceProvider, requestMessage, messageEncoder, httpContext);
				return;
			}

			var soapAction = HeadersHelper.GetSoapAction(httpContext, ref requestMessage);
			requestMessage.Headers.Action = soapAction;

			if (string.IsNullOrEmpty(soapAction))
			{
				var ex = new ArgumentException($"Unable to handle request without a valid action parameter. Please supply a valid soap action.");
				await WriteErrorResponseMessage(ex, StatusCodes.Status500InternalServerError, serviceProvider, requestMessage, messageEncoder, httpContext);
				return;
			}

			var messageInspector2s = serviceProvider.GetServices<IMessageInspector2>();
			var correlationObjects2 = default(List<(IMessageInspector2 inspector, object correlationObject)>);

			try
			{
				correlationObjects2 = messageInspector2s.Select(mi => (inspector: mi, correlationObject: mi.AfterReceiveRequest(ref requestMessage, _service))).ToList();
			}
			catch (Exception ex)
			{
				await WriteErrorResponseMessage(ex, StatusCodes.Status500InternalServerError, serviceProvider, requestMessage, messageEncoder, httpContext);
				return;
			}

			// for getting soapaction and parameters in (optional) body
			// GetReaderAtBodyContents must not be called twice in one request
			XmlDictionaryReader reader = null;
			if (!requestMessage.IsEmpty)
			{
				reader = requestMessage.GetReaderAtBodyContents();
			}

			try
			{
				var operation = _service.Operations.FirstOrDefault(o => o.SoapAction.Equals(soapAction, StringComparison.Ordinal)
				|| o.Name.Equals(HeadersHelper.GetTrimmedSoapAction(soapAction), StringComparison.Ordinal)
				|| soapAction.Equals(HeadersHelper.GetTrimmedSoapAction(o.Name), StringComparison.Ordinal));

				if (operation == null)
				{
					operation = _service.Operations.FirstOrDefault(o => soapAction.Equals(HeadersHelper.GetTrimmedClearedSoapAction(o.SoapAction), StringComparison.Ordinal));
				}

				if (operation == null)
				{
					var ex = new InvalidOperationException($"No operation found for specified action: {requestMessage.Headers.Action}");
					await WriteErrorResponseMessage(ex, StatusCodes.Status500InternalServerError, serviceProvider, requestMessage, messageEncoder, httpContext);
					return;
				}

				_logger.LogInformation("Request for operation {0}.{1} received", operation.Contract.Name, operation.Name);

				try
				{
					//Create an instance of the service class
					var serviceInstance = serviceProvider.GetRequiredService(_service.ServiceType);

					SetMessageHeadersToProperty(requestMessage, serviceInstance);

					// Get operation arguments from message
					var arguments = GetRequestArguments(requestMessage, reader, operation, httpContext);

					ExecuteFiltersAndTune(httpContext, serviceProvider, operation, arguments, serviceInstance);

					var invoker = serviceProvider.GetService<IOperationInvoker>() ?? new DefaultOperationInvoker();
					var responseObject = await invoker.InvokeAsync(operation.DispatchMethod, serviceInstance, arguments);

					if (operation.IsOneWay)
					{
						httpContext.Response.StatusCode = (int)HttpStatusCode.Accepted;
						return;
					}

					var resultOutDictionary = new Dictionary<string, object>();
					foreach (var parameterInfo in operation.OutParameters)
					{
						resultOutDictionary[parameterInfo.Name] = arguments[parameterInfo.Index];
					}

					responseMessage = CreateResponseMessage(
						operation, responseObject, resultOutDictionary, soapAction, requestMessage, messageEncoder);

					httpContext.Response.ContentType = httpContext.Request.ContentType;
					httpContext.Response.Headers["SOAPAction"] = responseMessage.Headers.Action;

					correlationObjects2.ForEach(mi => mi.inspector.BeforeSendReply(ref responseMessage, _service, mi.correlationObject));

					SetHttpResponse(httpContext, responseMessage);

					await WriteMessageAsync(messageEncoder, responseMessage, httpContext);
				}
				catch (Exception exception)
				{
					if (exception is TargetInvocationException targetInvocationException)
					{
						exception = targetInvocationException.InnerException;
					}

					responseMessage = await WriteErrorResponseMessage(exception, StatusCodes.Status500InternalServerError, serviceProvider, requestMessage, messageEncoder, httpContext);
				}
			}
			finally
			{
				reader?.Dispose();
			}

			// Execute response message filters
			try
			{
				foreach (var messageFilter in asyncMessageFilters.Reverse())
				{
					await messageFilter.OnResponseExecuting(responseMessage);
				}
			}
			catch (Exception ex)
			{
				responseMessage = await WriteErrorResponseMessage(ex, StatusCodes.Status500InternalServerError, serviceProvider, requestMessage, messageEncoder, httpContext);
			}
		}

		private Message CreateResponseMessage(
			OperationDescription operation,
			object responseObject,
			Dictionary<string, object> resultOutDictionary,
			string soapAction,
			Message requestMessage,
			SoapMessageEncoder soapMessageEncoder)
		{
			T_MESSAGE responseMessage;

			// Create response message
			var bodyWriter = new ServiceBodyWriter(_options.SoapSerializer, operation, responseObject, resultOutDictionary);
			var xmlNamespaceManager = GetXmlNamespaceManager(soapMessageEncoder);

			if (soapMessageEncoder.MessageVersion.Addressing == AddressingVersion.WSAddressing10)
			{
				responseMessage = new T_MESSAGE
				{
					Message = Message.CreateMessage(soapMessageEncoder.MessageVersion, soapAction, bodyWriter),
					NamespaceManager = xmlNamespaceManager
				};
				responseMessage.Headers.Action = operation.ReplyAction;
				responseMessage.Headers.RelatesTo = requestMessage.Headers.MessageId;
				responseMessage.Headers.To = requestMessage.Headers.ReplyTo?.Uri;
			}
			else
			{
				responseMessage = new T_MESSAGE
				{
					Message = Message.CreateMessage(soapMessageEncoder.MessageVersion, null, bodyWriter),
					NamespaceManager = xmlNamespaceManager
				};
			}

			if (responseObject != null)
			{
				var messageHeaderMembers = responseObject.GetType().GetMembersWithAttribute<MessageHeaderAttribute>();
				foreach (var messageHeaderMember in messageHeaderMembers)
				{
					var messageHeaderAttribute = messageHeaderMember.GetCustomAttribute<MessageHeaderAttribute>();
					responseMessage.Headers.Add(MessageHeader.CreateHeader(messageHeaderAttribute.Name ?? messageHeaderMember.Name, messageHeaderAttribute.Namespace ?? operation.Contract.Namespace, messageHeaderMember.GetPropertyOrFieldValue(responseObject), messageHeaderAttribute.MustUnderstand));
				}
			}

			return responseMessage;
		}

		private void ExecuteFiltersAndTune(HttpContext httpContext, IServiceProvider serviceProvider, OperationDescription operation, object[] arguments, object serviceInstance)
		{
			// Execute model binding filters
			object modelBindingOutput = null;
			foreach (var modelBindingFilter in serviceProvider.GetServices<IModelBindingFilter>())
			{
				foreach (var modelType in modelBindingFilter.ModelTypes)
				{
					foreach (var parameterInfo in operation.InParameters)
					{
						var arg = arguments[parameterInfo.Index];
						if (arg != null && arg.GetType() == modelType)
						{
							modelBindingFilter.OnModelBound(arg, serviceProvider, out modelBindingOutput);
						}
					}
				}
			}

			// Execute Mvc ActionFilters
			foreach (var actionFilterAttr in operation.DispatchMethod.CustomAttributes.Where(a => a.AttributeType.Name == "ServiceFilterAttribute"))
			{
				var actionFilter = serviceProvider.GetService(actionFilterAttr.ConstructorArguments[0].Value as Type);
				actionFilter.GetType().GetMethod("OnSoapActionExecuting")?.Invoke(actionFilter, new[] { operation.Name, arguments, httpContext, modelBindingOutput });
			}

			// Invoke OnModelBound
			_options.SoapModelBounder?.OnModelBound(operation.DispatchMethod, arguments);

			// Tune service instance for operation call
			var serviceOperationTuners = serviceProvider.GetServices<IServiceOperationTuner>();
			foreach (var operationTuner in serviceOperationTuners)
			{
				operationTuner.Tune(httpContext, serviceInstance, operation);
			}
		}

		private void SetMessageHeadersToProperty(Message requestMessage, object serviceInstance)
		{
			var headerProperty = _service.ServiceType.GetProperty("MessageHeaders");
			if (headerProperty != null && headerProperty.PropertyType == requestMessage.Headers.GetType())
			{
				headerProperty.SetValue(serviceInstance, requestMessage.Headers);
			}
		}

		[MethodImpl(MethodImplOptions.AggressiveInlining)]
		private object[] GetRequestArguments(Message requestMessage, XmlDictionaryReader xmlReader, OperationDescription operation, HttpContext httpContext)
		{
			var arguments = new object[operation.AllParameters.Length];

			IEnumerable<Type> serviceKnownTypes = operation
				.GetServiceKnownTypesHierarchy()
				.Select(x => x.Type);

			if (!operation.IsMessageContractRequest)
			{
				if (xmlReader != null)
				{
					xmlReader.ReadStartElement(operation.Name, operation.Contract.Namespace);

					var lastParameterIndex = -1;
					while (!xmlReader.EOF)
					{
						var parameterInfo = operation.InParameters.FirstOrDefault(p => p.Name == xmlReader.LocalName);
						if (parameterInfo == null)
						{
							xmlReader.Skip();
							continue;
						}

						// prevent infinite loop (see https://github.com/DigDes/SoapCore/issues/610)
						if (parameterInfo.Index == lastParameterIndex)
						{
							break;
						}

						lastParameterIndex = parameterInfo.Index;

						var argumentValue = _serializerHelper.DeserializeInputParameter(
							xmlReader,
							parameterInfo.Parameter.ParameterType,
							parameterInfo.Name,
							operation.Contract.Namespace,
							parameterInfo.Parameter,
							serviceKnownTypes);

						//fix https://github.com/DigDes/SoapCore/issues/379 (hack, need research)
						if (argumentValue == null)
						{
							argumentValue = _serializerHelper.DeserializeInputParameter(
								xmlReader,
								parameterInfo.Parameter.ParameterType,
								parameterInfo.Name,
								parameterInfo.Namespace,
								parameterInfo.Parameter,
								serviceKnownTypes);
						}

						arguments[parameterInfo.Index] = argumentValue;
					}

					var httpContextParameter = operation.InParameters.FirstOrDefault(x => x.Parameter.ParameterType == typeof(HttpContext));
					if (httpContextParameter != default)
					{
						arguments[httpContextParameter.Index] = httpContext;
					}
				}
				else
				{
					arguments = Array.Empty<object>();
				}
			}
			else
			{
				// MessageContracts are constrained to having one "InParameter". We can do special logic on
				// for this
				Debug.Assert(operation.InParameters.Length == 1, "MessageContracts are constrained to having one 'InParameter'");

				var parameterInfo = operation.InParameters[0];
				var parameterType = parameterInfo.Parameter.ParameterType;

				var messageContractAttribute = parameterType.GetCustomAttribute<MessageContractAttribute>();

				Debug.Assert(messageContractAttribute != null, "operation.IsMessageContractRequest should be false if this is null");

				var @namespace = parameterInfo.Namespace ?? operation.Contract.Namespace;

				if (messageContractAttribute.IsWrapped && !parameterType.GetMembersWithAttribute<MessageHeaderAttribute>().Any())
				{
					//https://github.com/DigDes/SoapCore/issues/385
					if (operation.DispatchMethod.GetCustomAttribute<XmlSerializerFormatAttribute>()?.Style == OperationFormatStyle.Rpc)
					{
						var importer = new SoapReflectionImporter(@namespace);
						var map = new XmlReflectionMember
						{
							IsReturnValue = false,
							MemberName = parameterInfo.Name,
							MemberType = parameterType
						};
						var mapping = importer.ImportMembersMapping(parameterInfo.Name, @namespace, new[] { map }, false, true);
						var serializer = XmlSerializer.FromMappings(new[] { mapping })[0];
						var value = serializer.Deserialize(xmlReader);
						if (value is object[] o && o.Length > 0)
						{
							arguments[parameterInfo.Index] = o[0];
						}
					}
					else
					{
						// It's wrapped so either the wrapper name or the name of the wrapper type
						arguments[parameterInfo.Index] = _serializerHelper.DeserializeInputParameter(
							xmlReader,
							parameterInfo.Parameter.ParameterType,
							messageContractAttribute.WrapperName ?? parameterInfo.Parameter.ParameterType.Name,
							messageContractAttribute.WrapperNamespace ?? @namespace,
							parameterInfo.Parameter,
							serviceKnownTypes);
					}
				}
				else
				{
					var messageHeadersMembers = parameterType.GetPropertyOrFieldMembers()
						.Where(x => x.GetCustomAttribute<MessageHeaderAttribute>() != null)
						.Select(mi => new
						{
							MemberInfo = mi,
							MessageHeaderMemberAttribute = mi.GetCustomAttribute<MessageHeaderAttribute>()
						}).ToArray();

					var wrapperObject = Activator.CreateInstance(parameterInfo.Parameter.ParameterType);

					for (var i = 0; i < requestMessage.Headers.Count; i++)
					{
						var header = requestMessage.Headers[i];
						var member = messageHeadersMembers.FirstOrDefault(x => x.MessageHeaderMemberAttribute.Name == header.Name || x.MemberInfo.Name == header.Name);

						if (member != null)
						{
							var reader = requestMessage.Headers.GetReaderAtHeader(i);

							var value = _serializerHelper.DeserializeInputParameter(
								reader,
								member.MemberInfo.GetPropertyOrFieldType(),
								member.MessageHeaderMemberAttribute.Name ?? member.MemberInfo.Name,
								member.MessageHeaderMemberAttribute.Namespace ?? @namespace,
								member.MemberInfo,
								serviceKnownTypes);

							member.MemberInfo.SetValueToPropertyOrField(wrapperObject, value);
						}
					}

					// This object isn't a wrapper element, so we will hunt for the nested message body
					// member inside of it
					var messageBodyMembers = parameterType.GetPropertyOrFieldMembers().Where(x => x.GetCustomAttribute<MessageBodyMemberAttribute>() != null).Select(mi => new
					{
						Member = mi,
						MessageBodyMemberAttribute = mi.GetCustomAttribute<MessageBodyMemberAttribute>()
					}).OrderBy(x => x.MessageBodyMemberAttribute.Order);

					if (messageContractAttribute.IsWrapped)
					{
						xmlReader.Read();
					}

					foreach (var messageBodyMember in messageBodyMembers)
					{
						var messageBodyMemberAttribute = messageBodyMember.MessageBodyMemberAttribute;
						var messageBodyMemberInfo = messageBodyMember.Member;

						var innerParameterName = messageBodyMemberAttribute.Name ?? messageBodyMemberInfo.Name;
						var innerParameterNs = messageBodyMemberAttribute.Namespace ?? @namespace;
						var innerParameterType = messageBodyMemberInfo.GetPropertyOrFieldType();

						//xmlReader.MoveToStartElement(innerParameterName, innerParameterNs);
						var innerParameter = _serializerHelper.DeserializeInputParameter(
							xmlReader,
							innerParameterType,
							innerParameterName,
							innerParameterNs,
							messageBodyMemberInfo,
							serviceKnownTypes);

						messageBodyMemberInfo.SetValueToPropertyOrField(wrapperObject, innerParameter);
					}

					arguments[parameterInfo.Index] = wrapperObject;
				}
			}

			foreach (var parameterInfo in operation.OutParameters)
			{
				if (arguments[parameterInfo.Index] != null)
				{
					// do not overwrite input ref parameters
					continue;
				}

				if (parameterInfo.Parameter.ParameterType.Name == "Guid&")
				{
					arguments[parameterInfo.Index] = Guid.Empty;
				}
				else if (parameterInfo.Parameter.ParameterType.Name == "String&" || parameterInfo.Parameter.ParameterType.GetElementType().IsArray)
				{
					arguments[parameterInfo.Index] = null;
				}
				else
				{
					var type = parameterInfo.Parameter.ParameterType.GetElementType();
					arguments[parameterInfo.Index] = Activator.CreateInstance(type);
				}
			}

			return arguments;
		}

		/// <summary>
		/// Helper message to write an error response message in case of an exception.
		/// </summary>
		/// <param name="exception">
		/// The exception that caused the failure.
		/// </param>
		/// <param name="statusCode">
		/// The HTTP status code that shall be returned to the caller.
		/// </param>
		/// <param name="serviceProvider">
		/// The DI container.
		/// </param>
		/// <param name="requestMessage">
		/// The Message for the incoming request
		/// </param>
		/// <param name="messageEncoder">
		/// Message encoder of incoming request
		/// </param>
		/// <param name="httpContext">
		/// The HTTP context that received the response message.
		/// </param>
		/// <returns>
		/// Returns the constructed message (which is implicitly written to the response
		/// and therefore must not be handled by the caller).
		/// </returns>
		private async Task<Message> WriteErrorResponseMessage(
			Exception exception,
			int statusCode,
			IServiceProvider serviceProvider,
			Message requestMessage,
			SoapMessageEncoder messageEncoder,
			HttpContext httpContext)
		{
			_logger.LogError(exception, "An error occurred processing the message");

			var xmlNamespaceManager = GetXmlNamespaceManager(messageEncoder);
			var faultExceptionTransformer = serviceProvider.GetRequiredService<IFaultExceptionTransformer>();
			var faultMessage = faultExceptionTransformer.ProvideFault(exception, messageEncoder.MessageVersion, requestMessage, xmlNamespaceManager);

			if (!httpContext.Response.HasStarted)
			{
				httpContext.Response.ContentType = httpContext.Request.ContentType;
				httpContext.Response.Headers["SOAPAction"] = faultMessage.Headers.Action;
				httpContext.Response.StatusCode = statusCode;
			}

			SetHttpResponse(httpContext, faultMessage);
			if (messageEncoder.MessageVersion.Addressing == AddressingVersion.WSAddressing10)
			{
				// TODO: Some additional work needs to be done in order to support setting the action. Simply setting it to
				// "http://www.w3.org/2005/08/addressing/fault" will cause the WCF Client to not be able to figure out the type
				faultMessage.Headers.RelatesTo = requestMessage?.Headers.MessageId;
				faultMessage.Headers.To = requestMessage?.Headers.ReplyTo?.Uri;
			}

			await WriteMessageAsync(messageEncoder, faultMessage, httpContext);

			return faultMessage;
		}

		private void SetHttpResponse(HttpContext httpContext, Message message)
		{
			if (!message.Properties.TryGetValue(HttpResponseMessageProperty.Name, out var value)
				|| !(value is HttpResponseMessageProperty httpProperty))
			{
				return;
			}

			httpContext.Response.StatusCode = (int)httpProperty.StatusCode;

			var feature = httpContext.Features.Get<IHttpResponseFeature>();
			if (feature != null && !string.IsNullOrEmpty(httpProperty.StatusDescription))
			{
				feature.ReasonPhrase = httpProperty.StatusDescription;
			}

			foreach (string key in httpProperty.Headers.Keys)
			{
				httpContext.Response.Headers.Add(key, httpProperty.Headers.GetValues(key));
			}
		}

		private async Task ProcessXSD(HttpContext httpContext)
		{
			var meta = new MetaFromFile();
			if (!string.IsNullOrEmpty(_options.WsdlFileOptions.VirtualPath))
			{
				meta.CurrentWebServer = _options.WsdlFileOptions.VirtualPath + "/";
			}

			meta.CurrentWebService = httpContext.Request.Path.Value.Replace("/", string.Empty);
			var mapping = _options.WsdlFileOptions.WebServiceWSDLMapping[meta.CurrentWebService];

			meta.XsdFolder = mapping.SchemaFolder;

			if (_options.WsdlFileOptions.UrlOverride != string.Empty)
			{
				meta.ServerUrl = _options.WsdlFileOptions.UrlOverride;
			}
			else
			{
				meta.ServerUrl = httpContext.Request.Scheme + "://" + httpContext.Request.Host + "/";
			}

			string xsdfile = httpContext.Request.Query["name"];

			//Check to prevent path traversal
			if (string.IsNullOrEmpty(xsdfile) || Path.GetFileName(xsdfile) != xsdfile)
			{
				throw new ArgumentNullException("xsd parameter contains illeagal values");
			}

			if (!xsdfile.Contains(".xsd"))
			{
				throw new Exception("xsd request must contain .xsd");
			}

			string path = _options.WsdlFileOptions.AppPath;
			string safePath = path + Path.AltDirectorySeparatorChar + meta.XsdFolder + Path.AltDirectorySeparatorChar + xsdfile;
			string xsd = await meta.ReadLocalFileAsync(safePath);
			string modifiedxsd = meta.ModifyXSDAddRightSchemaPath(xsd);

			//we should use text/xml in wsdl page for browser compability.
			httpContext.Response.ContentType = "text/xml;charset=UTF-8";
			await httpContext.Response.WriteAsync(modifiedxsd);
		}

		private async Task ProcessMetaFromFile(HttpContext httpContext)
		{
			var meta = new MetaFromFile();
			if (!string.IsNullOrEmpty(_options.WsdlFileOptions.VirtualPath))
			{
				meta.CurrentWebServer = _options.WsdlFileOptions.VirtualPath + "/";
			}

			meta.CurrentWebService = httpContext.Request.Path.Value.Replace("/", string.Empty);

			WebServiceWSDLMapping mapping = _options.WsdlFileOptions.WebServiceWSDLMapping[meta.CurrentWebService];

			meta.XsdFolder = mapping.SchemaFolder;
			meta.WSDLFolder = mapping.WSDLFolder;
			if (_options.WsdlFileOptions.UrlOverride != string.Empty)
			{
				meta.ServerUrl = _options.WsdlFileOptions.UrlOverride;
			}
			else
			{
				meta.ServerUrl = httpContext.Request.Scheme + "://" + httpContext.Request.Host + "/";
			}

			string wsdlfile = mapping.WsdlFile;

			string path = _options.WsdlFileOptions.AppPath;
			string wsdl = await meta.ReadLocalFileAsync(path + Path.AltDirectorySeparatorChar + meta.WSDLFolder + Path.AltDirectorySeparatorChar + wsdlfile);
			string modifiedWsdl = meta.ModifyWSDLAddRightSchemaPath(wsdl);

			//we should use text/xml in wsdl page for browser compability.
			httpContext.Response.ContentType = "text/xml;charset=UTF-8";
			await httpContext.Response.WriteAsync(modifiedWsdl);
		}

		private XmlNamespaceManager GetXmlNamespaceManager(SoapMessageEncoder messageEncoder)
		{
			var xmlNamespaceManager = new XmlNamespaceManager(new NameTable());
			Namespaces.AddDefaultNamespaces(xmlNamespaceManager);

			if (_options.XmlNamespacePrefixOverrides != null)
			{
				foreach (var ns in _options.XmlNamespacePrefixOverrides.GetNamespacesInScope(XmlNamespaceScope.Local))
				{
					xmlNamespaceManager.AddNamespace(ns.Key, ns.Value);
				}
			}

			if (messageEncoder?.XmlNamespaceOverrides != null)
			{
				foreach (var ns in messageEncoder.XmlNamespaceOverrides.GetNamespacesInScope(XmlNamespaceScope.Local))
				{
					xmlNamespaceManager.AddNamespace(ns.Key, ns.Value);
				}
			}

			return xmlNamespaceManager;
		}
	}
}
<|MERGE_RESOLUTION|>--- conflicted
+++ resolved
@@ -1,839 +1,835 @@
-using System;
-using System.Collections.Generic;
-using System.Diagnostics;
-using System.IO;
-using System.Linq;
-using System.Net;
-using System.Reflection;
-using System.Runtime.CompilerServices;
-using System.ServiceModel;
-using System.ServiceModel.Channels;
-using System.Threading.Tasks;
-using System.Xml;
-using System.Xml.Serialization;
-using Microsoft.AspNetCore.Http;
-using Microsoft.AspNetCore.Http.Features;
-using Microsoft.Extensions.DependencyInjection;
-using Microsoft.Extensions.Logging;
-using SoapCore.Extensibility;
-using SoapCore.MessageEncoder;
-using SoapCore.Meta;
-using SoapCore.ServiceModel;
-
-namespace SoapCore
-{
-	public class SoapEndpointMiddleware<T_MESSAGE>
-		where T_MESSAGE : CustomMessage, new()
-	{
-		private readonly ILogger<SoapEndpointMiddleware<T_MESSAGE>> _logger;
-		private readonly RequestDelegate _next;
-		private readonly SoapOptions _options;
-		private readonly ServiceDescription _service;
-		private readonly StringComparison _pathComparisonStrategy;
-		private readonly SoapMessageEncoder[] _messageEncoders;
-		private readonly SerializerHelper _serializerHelper;
-
-		[Obsolete]
-		public SoapEndpointMiddleware(ILogger<SoapEndpointMiddleware<T_MESSAGE>> logger, RequestDelegate next, Type serviceType, string path, SoapEncoderOptions[] encoderOptions, SoapSerializer serializer, bool caseInsensitivePath, ISoapModelBounder soapModelBounder, Binding binding, bool httpGetEnabled, bool httpsGetEnabled)
-			: this(logger, next, new SoapOptions()
-			{
-				ServiceType = serviceType,
-				Path = path,
-				EncoderOptions = encoderOptions ?? binding?.ToEncoderOptions(),
-				SoapSerializer = serializer,
-				CaseInsensitivePath = caseInsensitivePath,
-				SoapModelBounder = soapModelBounder,
-				UseBasicAuthentication = binding.HasBasicAuth(),
-				HttpGetEnabled = httpGetEnabled,
-				HttpsGetEnabled = httpsGetEnabled
-			})
-		{
-		}
-
-		public SoapEndpointMiddleware(ILogger<SoapEndpointMiddleware<T_MESSAGE>> logger, RequestDelegate next, SoapOptions options)
-		{
-			_logger = logger;
-			_next = next;
-			_options = options;
-
-			_serializerHelper = new SerializerHelper(options.SoapSerializer);
-			_pathComparisonStrategy = options.CaseInsensitivePath ? StringComparison.OrdinalIgnoreCase : StringComparison.Ordinal;
-			_service = new ServiceDescription(options.ServiceType);
-
-			if (options.EncoderOptions is null)
-			{
-				options.EncoderOptions = new[] { new SoapEncoderOptions() };
-			}
-
-			_messageEncoders = new SoapMessageEncoder[options.EncoderOptions.Length];
-
-			for (var i = 0; i < options.EncoderOptions.Length; i++)
-			{
-<<<<<<< HEAD
-				_messageEncoders[i] = new SoapMessageEncoder(options.EncoderOptions[i].MessageVersion, options.EncoderOptions[i].WriteEncoding, options.EncoderOptions[i].ReaderQuotas, options.OmitXmlDeclaration, options.IndentXml, options.CheckXmlCharacters, options.EncoderOptions[i].XmlNamespaceOverrides);
-=======
-				_messageEncoders[i] = new SoapMessageEncoder(options.EncoderOptions[i].MessageVersion, options.EncoderOptions[i].WriteEncoding, options.EncoderOptions[i].ReaderQuotas, options.OmitXmlDeclaration, options.IndentXml, options.CheckXmlCharacters, options.EncoderOptions[i].BindingName, options.EncoderOptions[i].PortName);
->>>>>>> ebba165b
-			}
-		}
-
-		public async Task Invoke(HttpContext httpContext, IServiceProvider serviceProvider)
-		{
-			var trailPathTuner = serviceProvider.GetService<TrailingServicePathTuner>();
-
-			trailPathTuner?.ConvertPath(httpContext);
-
-			if (httpContext.Request.Path.StartsWithSegments(_options.Path, _pathComparisonStrategy, out var remainingPath))
-			{
-				if (httpContext.Request.Method?.ToLower() == "get")
-				{
-					// If GET is not enabled, either for HTTP or HTTPS, return a 403 instead of the WSDL
-					if ((httpContext.Request.IsHttps && !_options.HttpsGetEnabled) || (!httpContext.Request.IsHttps && !_options.HttpGetEnabled))
-					{
-						httpContext.Response.StatusCode = (int)HttpStatusCode.Forbidden;
-						return;
-					}
-				}
-
-				try
-				{
-					_logger.LogDebug("Received SOAP Request for {0} ({1} bytes)", httpContext.Request.Path, httpContext.Request.ContentLength ?? 0);
-
-					if (httpContext.Request.Method?.ToLower() == "get")
-					{
-						if (!string.IsNullOrWhiteSpace(remainingPath))
-						{
-							httpContext.Response.StatusCode = (int)HttpStatusCode.InternalServerError;
-							await httpContext.Response.WriteAsync($"Service does not support \"{remainingPath}\"");
-						}
-						else if (string.IsNullOrEmpty(httpContext.Request.ContentType) || httpContext.Request.Query.ContainsKey("wsdl"))
-						{
-							if (_options.WsdlFileOptions != null)
-							{
-								await ProcessMetaFromFile(httpContext);
-							}
-							else
-							{
-								await ProcessMeta(httpContext);
-							}
-						}
-						else if (httpContext.Request.Query.ContainsKey("xsd") && _options.WsdlFileOptions != null)
-						{
-							await ProcessXSD(httpContext);
-						}
-					}
-					else
-					{
-						await ProcessOperation(httpContext, serviceProvider);
-					}
-				}
-				catch (Exception ex)
-				{
-					_logger.LogCritical(ex, "An error occurred when trying to service a request on SOAP endpoint: {0}", httpContext.Request.Path);
-
-					// Let's pass this up the middleware chain after we have logged this issue
-					// and signaled the critical of it
-					throw;
-				}
-			}
-			else
-			{
-				await _next(httpContext);
-			}
-		}
-
-#if !NETCOREAPP3_0_OR_GREATER
-		private static Task WriteMessageAsync(SoapMessageEncoder messageEncoder, Message responseMessage, HttpContext httpContext)
-		{
-			return messageEncoder.WriteMessageAsync(responseMessage, httpContext.Response.Body);
-		}
-
-		private static Task<Message> ReadMessageAsync(HttpContext httpContext, SoapMessageEncoder messageEncoder)
-		{
-			return messageEncoder.ReadMessageAsync(httpContext.Request.Body, 0x10000, httpContext.Request.ContentType);
-		}
-#else
-		private static Task WriteMessageAsync(SoapMessageEncoder messageEncoder, Message responseMessage, HttpContext httpContext)
-		{
-			return messageEncoder.WriteMessageAsync(responseMessage, httpContext.Response.BodyWriter);
-		}
-
-		private static Task<Message> ReadMessageAsync(HttpContext httpContext, SoapMessageEncoder messageEncoder)
-		{
-			return messageEncoder.ReadMessageAsync(httpContext.Request.BodyReader, 0x10000, httpContext.Request.ContentType);
-		}
-#endif
-
-		private async Task ProcessMeta(HttpContext httpContext)
-		{
-			var baseUrl = httpContext.Request.Scheme + "://" + httpContext.Request.Host + httpContext.Request.PathBase + httpContext.Request.Path;
-			var xmlNamespaceManager = GetXmlNamespaceManager(null);
-			var bindingName = "BasicHttpBinding_" + _service.GeneralContract.Name;
-
-			var bodyWriter = _options.SoapSerializer == SoapSerializer.XmlSerializer
-				? new MetaBodyWriter(_service, baseUrl, xmlNamespaceManager, bindingName, _messageEncoders.Select(me => new SoapBindingInfo(me.MessageVersion, me.BindingName, me.PortName)).ToArray())
-				: (BodyWriter)new MetaWCFBodyWriter(_service, baseUrl, bindingName, _options.UseBasicAuthentication);
-
-			//assumption that you want soap12 if your service supports that
-			var messageEncoder = _messageEncoders.FirstOrDefault(me => me.MessageVersion == MessageVersion.Soap12WSAddressing10 || me.MessageVersion == MessageVersion.Soap12WSAddressingAugust2004) ?? _messageEncoders[0];
-
-			using var responseMessage = new MetaMessage(
-				Message.CreateMessage(messageEncoder.MessageVersion, null, bodyWriter),
-				_service,
-				GetXmlNamespaceManager(messageEncoder),
-				bindingName,
-				_options.UseBasicAuthentication);
-
-			//we should use text/xml in wsdl page for browser compability.
-			httpContext.Response.ContentType = "text/xml;charset=UTF-8"; // _messageEncoders[0].ContentType;
-
-			await WriteMessageAsync(messageEncoder, responseMessage, httpContext);
-		}
-
-		private async Task ProcessOperation(HttpContext httpContext, IServiceProvider serviceProvider)
-		{
-			Message responseMessage;
-
-			// Get the encoder based on Content Type
-			var messageEncoder = _messageEncoders.FirstOrDefault(me => me.IsContentTypeSupported(httpContext.Request.ContentType, true))
-				?? _messageEncoders.FirstOrDefault(me => me.IsContentTypeSupported(httpContext.Request.ContentType, false))
-				?? _messageEncoders[0];
-
-			Message requestMessage;
-
-			//Get the message
-			try
-			{
-				requestMessage = await ReadMessageAsync(httpContext, messageEncoder);
-			}
-			catch (Exception ex)
-			{
-				await WriteErrorResponseMessage(ex, StatusCodes.Status500InternalServerError, serviceProvider, null, messageEncoder, httpContext);
-				return;
-			}
-
-			var asyncMessageFilters = serviceProvider.GetServices<IAsyncMessageFilter>().ToArray();
-
-			//Execute request message filters
-			try
-			{
-				foreach (var messageFilter in asyncMessageFilters)
-				{
-					await messageFilter.OnRequestExecuting(requestMessage);
-				}
-			}
-			catch (Exception ex)
-			{
-				await WriteErrorResponseMessage(ex, StatusCodes.Status500InternalServerError, serviceProvider, requestMessage, messageEncoder, httpContext);
-				return;
-			}
-
-			var soapAction = HeadersHelper.GetSoapAction(httpContext, ref requestMessage);
-			requestMessage.Headers.Action = soapAction;
-
-			if (string.IsNullOrEmpty(soapAction))
-			{
-				var ex = new ArgumentException($"Unable to handle request without a valid action parameter. Please supply a valid soap action.");
-				await WriteErrorResponseMessage(ex, StatusCodes.Status500InternalServerError, serviceProvider, requestMessage, messageEncoder, httpContext);
-				return;
-			}
-
-			var messageInspector2s = serviceProvider.GetServices<IMessageInspector2>();
-			var correlationObjects2 = default(List<(IMessageInspector2 inspector, object correlationObject)>);
-
-			try
-			{
-				correlationObjects2 = messageInspector2s.Select(mi => (inspector: mi, correlationObject: mi.AfterReceiveRequest(ref requestMessage, _service))).ToList();
-			}
-			catch (Exception ex)
-			{
-				await WriteErrorResponseMessage(ex, StatusCodes.Status500InternalServerError, serviceProvider, requestMessage, messageEncoder, httpContext);
-				return;
-			}
-
-			// for getting soapaction and parameters in (optional) body
-			// GetReaderAtBodyContents must not be called twice in one request
-			XmlDictionaryReader reader = null;
-			if (!requestMessage.IsEmpty)
-			{
-				reader = requestMessage.GetReaderAtBodyContents();
-			}
-
-			try
-			{
-				var operation = _service.Operations.FirstOrDefault(o => o.SoapAction.Equals(soapAction, StringComparison.Ordinal)
-				|| o.Name.Equals(HeadersHelper.GetTrimmedSoapAction(soapAction), StringComparison.Ordinal)
-				|| soapAction.Equals(HeadersHelper.GetTrimmedSoapAction(o.Name), StringComparison.Ordinal));
-
-				if (operation == null)
-				{
-					operation = _service.Operations.FirstOrDefault(o => soapAction.Equals(HeadersHelper.GetTrimmedClearedSoapAction(o.SoapAction), StringComparison.Ordinal));
-				}
-
-				if (operation == null)
-				{
-					var ex = new InvalidOperationException($"No operation found for specified action: {requestMessage.Headers.Action}");
-					await WriteErrorResponseMessage(ex, StatusCodes.Status500InternalServerError, serviceProvider, requestMessage, messageEncoder, httpContext);
-					return;
-				}
-
-				_logger.LogInformation("Request for operation {0}.{1} received", operation.Contract.Name, operation.Name);
-
-				try
-				{
-					//Create an instance of the service class
-					var serviceInstance = serviceProvider.GetRequiredService(_service.ServiceType);
-
-					SetMessageHeadersToProperty(requestMessage, serviceInstance);
-
-					// Get operation arguments from message
-					var arguments = GetRequestArguments(requestMessage, reader, operation, httpContext);
-
-					ExecuteFiltersAndTune(httpContext, serviceProvider, operation, arguments, serviceInstance);
-
-					var invoker = serviceProvider.GetService<IOperationInvoker>() ?? new DefaultOperationInvoker();
-					var responseObject = await invoker.InvokeAsync(operation.DispatchMethod, serviceInstance, arguments);
-
-					if (operation.IsOneWay)
-					{
-						httpContext.Response.StatusCode = (int)HttpStatusCode.Accepted;
-						return;
-					}
-
-					var resultOutDictionary = new Dictionary<string, object>();
-					foreach (var parameterInfo in operation.OutParameters)
-					{
-						resultOutDictionary[parameterInfo.Name] = arguments[parameterInfo.Index];
-					}
-
-					responseMessage = CreateResponseMessage(
-						operation, responseObject, resultOutDictionary, soapAction, requestMessage, messageEncoder);
-
-					httpContext.Response.ContentType = httpContext.Request.ContentType;
-					httpContext.Response.Headers["SOAPAction"] = responseMessage.Headers.Action;
-
-					correlationObjects2.ForEach(mi => mi.inspector.BeforeSendReply(ref responseMessage, _service, mi.correlationObject));
-
-					SetHttpResponse(httpContext, responseMessage);
-
-					await WriteMessageAsync(messageEncoder, responseMessage, httpContext);
-				}
-				catch (Exception exception)
-				{
-					if (exception is TargetInvocationException targetInvocationException)
-					{
-						exception = targetInvocationException.InnerException;
-					}
-
-					responseMessage = await WriteErrorResponseMessage(exception, StatusCodes.Status500InternalServerError, serviceProvider, requestMessage, messageEncoder, httpContext);
-				}
-			}
-			finally
-			{
-				reader?.Dispose();
-			}
-
-			// Execute response message filters
-			try
-			{
-				foreach (var messageFilter in asyncMessageFilters.Reverse())
-				{
-					await messageFilter.OnResponseExecuting(responseMessage);
-				}
-			}
-			catch (Exception ex)
-			{
-				responseMessage = await WriteErrorResponseMessage(ex, StatusCodes.Status500InternalServerError, serviceProvider, requestMessage, messageEncoder, httpContext);
-			}
-		}
-
-		private Message CreateResponseMessage(
-			OperationDescription operation,
-			object responseObject,
-			Dictionary<string, object> resultOutDictionary,
-			string soapAction,
-			Message requestMessage,
-			SoapMessageEncoder soapMessageEncoder)
-		{
-			T_MESSAGE responseMessage;
-
-			// Create response message
-			var bodyWriter = new ServiceBodyWriter(_options.SoapSerializer, operation, responseObject, resultOutDictionary);
-			var xmlNamespaceManager = GetXmlNamespaceManager(soapMessageEncoder);
-
-			if (soapMessageEncoder.MessageVersion.Addressing == AddressingVersion.WSAddressing10)
-			{
-				responseMessage = new T_MESSAGE
-				{
-					Message = Message.CreateMessage(soapMessageEncoder.MessageVersion, soapAction, bodyWriter),
-					NamespaceManager = xmlNamespaceManager
-				};
-				responseMessage.Headers.Action = operation.ReplyAction;
-				responseMessage.Headers.RelatesTo = requestMessage.Headers.MessageId;
-				responseMessage.Headers.To = requestMessage.Headers.ReplyTo?.Uri;
-			}
-			else
-			{
-				responseMessage = new T_MESSAGE
-				{
-					Message = Message.CreateMessage(soapMessageEncoder.MessageVersion, null, bodyWriter),
-					NamespaceManager = xmlNamespaceManager
-				};
-			}
-
-			if (responseObject != null)
-			{
-				var messageHeaderMembers = responseObject.GetType().GetMembersWithAttribute<MessageHeaderAttribute>();
-				foreach (var messageHeaderMember in messageHeaderMembers)
-				{
-					var messageHeaderAttribute = messageHeaderMember.GetCustomAttribute<MessageHeaderAttribute>();
-					responseMessage.Headers.Add(MessageHeader.CreateHeader(messageHeaderAttribute.Name ?? messageHeaderMember.Name, messageHeaderAttribute.Namespace ?? operation.Contract.Namespace, messageHeaderMember.GetPropertyOrFieldValue(responseObject), messageHeaderAttribute.MustUnderstand));
-				}
-			}
-
-			return responseMessage;
-		}
-
-		private void ExecuteFiltersAndTune(HttpContext httpContext, IServiceProvider serviceProvider, OperationDescription operation, object[] arguments, object serviceInstance)
-		{
-			// Execute model binding filters
-			object modelBindingOutput = null;
-			foreach (var modelBindingFilter in serviceProvider.GetServices<IModelBindingFilter>())
-			{
-				foreach (var modelType in modelBindingFilter.ModelTypes)
-				{
-					foreach (var parameterInfo in operation.InParameters)
-					{
-						var arg = arguments[parameterInfo.Index];
-						if (arg != null && arg.GetType() == modelType)
-						{
-							modelBindingFilter.OnModelBound(arg, serviceProvider, out modelBindingOutput);
-						}
-					}
-				}
-			}
-
-			// Execute Mvc ActionFilters
-			foreach (var actionFilterAttr in operation.DispatchMethod.CustomAttributes.Where(a => a.AttributeType.Name == "ServiceFilterAttribute"))
-			{
-				var actionFilter = serviceProvider.GetService(actionFilterAttr.ConstructorArguments[0].Value as Type);
-				actionFilter.GetType().GetMethod("OnSoapActionExecuting")?.Invoke(actionFilter, new[] { operation.Name, arguments, httpContext, modelBindingOutput });
-			}
-
-			// Invoke OnModelBound
-			_options.SoapModelBounder?.OnModelBound(operation.DispatchMethod, arguments);
-
-			// Tune service instance for operation call
-			var serviceOperationTuners = serviceProvider.GetServices<IServiceOperationTuner>();
-			foreach (var operationTuner in serviceOperationTuners)
-			{
-				operationTuner.Tune(httpContext, serviceInstance, operation);
-			}
-		}
-
-		private void SetMessageHeadersToProperty(Message requestMessage, object serviceInstance)
-		{
-			var headerProperty = _service.ServiceType.GetProperty("MessageHeaders");
-			if (headerProperty != null && headerProperty.PropertyType == requestMessage.Headers.GetType())
-			{
-				headerProperty.SetValue(serviceInstance, requestMessage.Headers);
-			}
-		}
-
-		[MethodImpl(MethodImplOptions.AggressiveInlining)]
-		private object[] GetRequestArguments(Message requestMessage, XmlDictionaryReader xmlReader, OperationDescription operation, HttpContext httpContext)
-		{
-			var arguments = new object[operation.AllParameters.Length];
-
-			IEnumerable<Type> serviceKnownTypes = operation
-				.GetServiceKnownTypesHierarchy()
-				.Select(x => x.Type);
-
-			if (!operation.IsMessageContractRequest)
-			{
-				if (xmlReader != null)
-				{
-					xmlReader.ReadStartElement(operation.Name, operation.Contract.Namespace);
-
-					var lastParameterIndex = -1;
-					while (!xmlReader.EOF)
-					{
-						var parameterInfo = operation.InParameters.FirstOrDefault(p => p.Name == xmlReader.LocalName);
-						if (parameterInfo == null)
-						{
-							xmlReader.Skip();
-							continue;
-						}
-
-						// prevent infinite loop (see https://github.com/DigDes/SoapCore/issues/610)
-						if (parameterInfo.Index == lastParameterIndex)
-						{
-							break;
-						}
-
-						lastParameterIndex = parameterInfo.Index;
-
-						var argumentValue = _serializerHelper.DeserializeInputParameter(
-							xmlReader,
-							parameterInfo.Parameter.ParameterType,
-							parameterInfo.Name,
-							operation.Contract.Namespace,
-							parameterInfo.Parameter,
-							serviceKnownTypes);
-
-						//fix https://github.com/DigDes/SoapCore/issues/379 (hack, need research)
-						if (argumentValue == null)
-						{
-							argumentValue = _serializerHelper.DeserializeInputParameter(
-								xmlReader,
-								parameterInfo.Parameter.ParameterType,
-								parameterInfo.Name,
-								parameterInfo.Namespace,
-								parameterInfo.Parameter,
-								serviceKnownTypes);
-						}
-
-						arguments[parameterInfo.Index] = argumentValue;
-					}
-
-					var httpContextParameter = operation.InParameters.FirstOrDefault(x => x.Parameter.ParameterType == typeof(HttpContext));
-					if (httpContextParameter != default)
-					{
-						arguments[httpContextParameter.Index] = httpContext;
-					}
-				}
-				else
-				{
-					arguments = Array.Empty<object>();
-				}
-			}
-			else
-			{
-				// MessageContracts are constrained to having one "InParameter". We can do special logic on
-				// for this
-				Debug.Assert(operation.InParameters.Length == 1, "MessageContracts are constrained to having one 'InParameter'");
-
-				var parameterInfo = operation.InParameters[0];
-				var parameterType = parameterInfo.Parameter.ParameterType;
-
-				var messageContractAttribute = parameterType.GetCustomAttribute<MessageContractAttribute>();
-
-				Debug.Assert(messageContractAttribute != null, "operation.IsMessageContractRequest should be false if this is null");
-
-				var @namespace = parameterInfo.Namespace ?? operation.Contract.Namespace;
-
-				if (messageContractAttribute.IsWrapped && !parameterType.GetMembersWithAttribute<MessageHeaderAttribute>().Any())
-				{
-					//https://github.com/DigDes/SoapCore/issues/385
-					if (operation.DispatchMethod.GetCustomAttribute<XmlSerializerFormatAttribute>()?.Style == OperationFormatStyle.Rpc)
-					{
-						var importer = new SoapReflectionImporter(@namespace);
-						var map = new XmlReflectionMember
-						{
-							IsReturnValue = false,
-							MemberName = parameterInfo.Name,
-							MemberType = parameterType
-						};
-						var mapping = importer.ImportMembersMapping(parameterInfo.Name, @namespace, new[] { map }, false, true);
-						var serializer = XmlSerializer.FromMappings(new[] { mapping })[0];
-						var value = serializer.Deserialize(xmlReader);
-						if (value is object[] o && o.Length > 0)
-						{
-							arguments[parameterInfo.Index] = o[0];
-						}
-					}
-					else
-					{
-						// It's wrapped so either the wrapper name or the name of the wrapper type
-						arguments[parameterInfo.Index] = _serializerHelper.DeserializeInputParameter(
-							xmlReader,
-							parameterInfo.Parameter.ParameterType,
-							messageContractAttribute.WrapperName ?? parameterInfo.Parameter.ParameterType.Name,
-							messageContractAttribute.WrapperNamespace ?? @namespace,
-							parameterInfo.Parameter,
-							serviceKnownTypes);
-					}
-				}
-				else
-				{
-					var messageHeadersMembers = parameterType.GetPropertyOrFieldMembers()
-						.Where(x => x.GetCustomAttribute<MessageHeaderAttribute>() != null)
-						.Select(mi => new
-						{
-							MemberInfo = mi,
-							MessageHeaderMemberAttribute = mi.GetCustomAttribute<MessageHeaderAttribute>()
-						}).ToArray();
-
-					var wrapperObject = Activator.CreateInstance(parameterInfo.Parameter.ParameterType);
-
-					for (var i = 0; i < requestMessage.Headers.Count; i++)
-					{
-						var header = requestMessage.Headers[i];
-						var member = messageHeadersMembers.FirstOrDefault(x => x.MessageHeaderMemberAttribute.Name == header.Name || x.MemberInfo.Name == header.Name);
-
-						if (member != null)
-						{
-							var reader = requestMessage.Headers.GetReaderAtHeader(i);
-
-							var value = _serializerHelper.DeserializeInputParameter(
-								reader,
-								member.MemberInfo.GetPropertyOrFieldType(),
-								member.MessageHeaderMemberAttribute.Name ?? member.MemberInfo.Name,
-								member.MessageHeaderMemberAttribute.Namespace ?? @namespace,
-								member.MemberInfo,
-								serviceKnownTypes);
-
-							member.MemberInfo.SetValueToPropertyOrField(wrapperObject, value);
-						}
-					}
-
-					// This object isn't a wrapper element, so we will hunt for the nested message body
-					// member inside of it
-					var messageBodyMembers = parameterType.GetPropertyOrFieldMembers().Where(x => x.GetCustomAttribute<MessageBodyMemberAttribute>() != null).Select(mi => new
-					{
-						Member = mi,
-						MessageBodyMemberAttribute = mi.GetCustomAttribute<MessageBodyMemberAttribute>()
-					}).OrderBy(x => x.MessageBodyMemberAttribute.Order);
-
-					if (messageContractAttribute.IsWrapped)
-					{
-						xmlReader.Read();
-					}
-
-					foreach (var messageBodyMember in messageBodyMembers)
-					{
-						var messageBodyMemberAttribute = messageBodyMember.MessageBodyMemberAttribute;
-						var messageBodyMemberInfo = messageBodyMember.Member;
-
-						var innerParameterName = messageBodyMemberAttribute.Name ?? messageBodyMemberInfo.Name;
-						var innerParameterNs = messageBodyMemberAttribute.Namespace ?? @namespace;
-						var innerParameterType = messageBodyMemberInfo.GetPropertyOrFieldType();
-
-						//xmlReader.MoveToStartElement(innerParameterName, innerParameterNs);
-						var innerParameter = _serializerHelper.DeserializeInputParameter(
-							xmlReader,
-							innerParameterType,
-							innerParameterName,
-							innerParameterNs,
-							messageBodyMemberInfo,
-							serviceKnownTypes);
-
-						messageBodyMemberInfo.SetValueToPropertyOrField(wrapperObject, innerParameter);
-					}
-
-					arguments[parameterInfo.Index] = wrapperObject;
-				}
-			}
-
-			foreach (var parameterInfo in operation.OutParameters)
-			{
-				if (arguments[parameterInfo.Index] != null)
-				{
-					// do not overwrite input ref parameters
-					continue;
-				}
-
-				if (parameterInfo.Parameter.ParameterType.Name == "Guid&")
-				{
-					arguments[parameterInfo.Index] = Guid.Empty;
-				}
-				else if (parameterInfo.Parameter.ParameterType.Name == "String&" || parameterInfo.Parameter.ParameterType.GetElementType().IsArray)
-				{
-					arguments[parameterInfo.Index] = null;
-				}
-				else
-				{
-					var type = parameterInfo.Parameter.ParameterType.GetElementType();
-					arguments[parameterInfo.Index] = Activator.CreateInstance(type);
-				}
-			}
-
-			return arguments;
-		}
-
-		/// <summary>
-		/// Helper message to write an error response message in case of an exception.
-		/// </summary>
-		/// <param name="exception">
-		/// The exception that caused the failure.
-		/// </param>
-		/// <param name="statusCode">
-		/// The HTTP status code that shall be returned to the caller.
-		/// </param>
-		/// <param name="serviceProvider">
-		/// The DI container.
-		/// </param>
-		/// <param name="requestMessage">
-		/// The Message for the incoming request
-		/// </param>
-		/// <param name="messageEncoder">
-		/// Message encoder of incoming request
-		/// </param>
-		/// <param name="httpContext">
-		/// The HTTP context that received the response message.
-		/// </param>
-		/// <returns>
-		/// Returns the constructed message (which is implicitly written to the response
-		/// and therefore must not be handled by the caller).
-		/// </returns>
-		private async Task<Message> WriteErrorResponseMessage(
-			Exception exception,
-			int statusCode,
-			IServiceProvider serviceProvider,
-			Message requestMessage,
-			SoapMessageEncoder messageEncoder,
-			HttpContext httpContext)
-		{
-			_logger.LogError(exception, "An error occurred processing the message");
-
-			var xmlNamespaceManager = GetXmlNamespaceManager(messageEncoder);
-			var faultExceptionTransformer = serviceProvider.GetRequiredService<IFaultExceptionTransformer>();
-			var faultMessage = faultExceptionTransformer.ProvideFault(exception, messageEncoder.MessageVersion, requestMessage, xmlNamespaceManager);
-
-			if (!httpContext.Response.HasStarted)
-			{
-				httpContext.Response.ContentType = httpContext.Request.ContentType;
-				httpContext.Response.Headers["SOAPAction"] = faultMessage.Headers.Action;
-				httpContext.Response.StatusCode = statusCode;
-			}
-
-			SetHttpResponse(httpContext, faultMessage);
-			if (messageEncoder.MessageVersion.Addressing == AddressingVersion.WSAddressing10)
-			{
-				// TODO: Some additional work needs to be done in order to support setting the action. Simply setting it to
-				// "http://www.w3.org/2005/08/addressing/fault" will cause the WCF Client to not be able to figure out the type
-				faultMessage.Headers.RelatesTo = requestMessage?.Headers.MessageId;
-				faultMessage.Headers.To = requestMessage?.Headers.ReplyTo?.Uri;
-			}
-
-			await WriteMessageAsync(messageEncoder, faultMessage, httpContext);
-
-			return faultMessage;
-		}
-
-		private void SetHttpResponse(HttpContext httpContext, Message message)
-		{
-			if (!message.Properties.TryGetValue(HttpResponseMessageProperty.Name, out var value)
-				|| !(value is HttpResponseMessageProperty httpProperty))
-			{
-				return;
-			}
-
-			httpContext.Response.StatusCode = (int)httpProperty.StatusCode;
-
-			var feature = httpContext.Features.Get<IHttpResponseFeature>();
-			if (feature != null && !string.IsNullOrEmpty(httpProperty.StatusDescription))
-			{
-				feature.ReasonPhrase = httpProperty.StatusDescription;
-			}
-
-			foreach (string key in httpProperty.Headers.Keys)
-			{
-				httpContext.Response.Headers.Add(key, httpProperty.Headers.GetValues(key));
-			}
-		}
-
-		private async Task ProcessXSD(HttpContext httpContext)
-		{
-			var meta = new MetaFromFile();
-			if (!string.IsNullOrEmpty(_options.WsdlFileOptions.VirtualPath))
-			{
-				meta.CurrentWebServer = _options.WsdlFileOptions.VirtualPath + "/";
-			}
-
-			meta.CurrentWebService = httpContext.Request.Path.Value.Replace("/", string.Empty);
-			var mapping = _options.WsdlFileOptions.WebServiceWSDLMapping[meta.CurrentWebService];
-
-			meta.XsdFolder = mapping.SchemaFolder;
-
-			if (_options.WsdlFileOptions.UrlOverride != string.Empty)
-			{
-				meta.ServerUrl = _options.WsdlFileOptions.UrlOverride;
-			}
-			else
-			{
-				meta.ServerUrl = httpContext.Request.Scheme + "://" + httpContext.Request.Host + "/";
-			}
-
-			string xsdfile = httpContext.Request.Query["name"];
-
-			//Check to prevent path traversal
-			if (string.IsNullOrEmpty(xsdfile) || Path.GetFileName(xsdfile) != xsdfile)
-			{
-				throw new ArgumentNullException("xsd parameter contains illeagal values");
-			}
-
-			if (!xsdfile.Contains(".xsd"))
-			{
-				throw new Exception("xsd request must contain .xsd");
-			}
-
-			string path = _options.WsdlFileOptions.AppPath;
-			string safePath = path + Path.AltDirectorySeparatorChar + meta.XsdFolder + Path.AltDirectorySeparatorChar + xsdfile;
-			string xsd = await meta.ReadLocalFileAsync(safePath);
-			string modifiedxsd = meta.ModifyXSDAddRightSchemaPath(xsd);
-
-			//we should use text/xml in wsdl page for browser compability.
-			httpContext.Response.ContentType = "text/xml;charset=UTF-8";
-			await httpContext.Response.WriteAsync(modifiedxsd);
-		}
-
-		private async Task ProcessMetaFromFile(HttpContext httpContext)
-		{
-			var meta = new MetaFromFile();
-			if (!string.IsNullOrEmpty(_options.WsdlFileOptions.VirtualPath))
-			{
-				meta.CurrentWebServer = _options.WsdlFileOptions.VirtualPath + "/";
-			}
-
-			meta.CurrentWebService = httpContext.Request.Path.Value.Replace("/", string.Empty);
-
-			WebServiceWSDLMapping mapping = _options.WsdlFileOptions.WebServiceWSDLMapping[meta.CurrentWebService];
-
-			meta.XsdFolder = mapping.SchemaFolder;
-			meta.WSDLFolder = mapping.WSDLFolder;
-			if (_options.WsdlFileOptions.UrlOverride != string.Empty)
-			{
-				meta.ServerUrl = _options.WsdlFileOptions.UrlOverride;
-			}
-			else
-			{
-				meta.ServerUrl = httpContext.Request.Scheme + "://" + httpContext.Request.Host + "/";
-			}
-
-			string wsdlfile = mapping.WsdlFile;
-
-			string path = _options.WsdlFileOptions.AppPath;
-			string wsdl = await meta.ReadLocalFileAsync(path + Path.AltDirectorySeparatorChar + meta.WSDLFolder + Path.AltDirectorySeparatorChar + wsdlfile);
-			string modifiedWsdl = meta.ModifyWSDLAddRightSchemaPath(wsdl);
-
-			//we should use text/xml in wsdl page for browser compability.
-			httpContext.Response.ContentType = "text/xml;charset=UTF-8";
-			await httpContext.Response.WriteAsync(modifiedWsdl);
-		}
-
-		private XmlNamespaceManager GetXmlNamespaceManager(SoapMessageEncoder messageEncoder)
-		{
-			var xmlNamespaceManager = new XmlNamespaceManager(new NameTable());
-			Namespaces.AddDefaultNamespaces(xmlNamespaceManager);
-
-			if (_options.XmlNamespacePrefixOverrides != null)
-			{
-				foreach (var ns in _options.XmlNamespacePrefixOverrides.GetNamespacesInScope(XmlNamespaceScope.Local))
-				{
-					xmlNamespaceManager.AddNamespace(ns.Key, ns.Value);
-				}
-			}
-
-			if (messageEncoder?.XmlNamespaceOverrides != null)
-			{
-				foreach (var ns in messageEncoder.XmlNamespaceOverrides.GetNamespacesInScope(XmlNamespaceScope.Local))
-				{
-					xmlNamespaceManager.AddNamespace(ns.Key, ns.Value);
-				}
-			}
-
-			return xmlNamespaceManager;
-		}
-	}
-}
+using System;
+using System.Collections.Generic;
+using System.Diagnostics;
+using System.IO;
+using System.Linq;
+using System.Net;
+using System.Reflection;
+using System.Runtime.CompilerServices;
+using System.ServiceModel;
+using System.ServiceModel.Channels;
+using System.Threading.Tasks;
+using System.Xml;
+using System.Xml.Serialization;
+using Microsoft.AspNetCore.Http;
+using Microsoft.AspNetCore.Http.Features;
+using Microsoft.Extensions.DependencyInjection;
+using Microsoft.Extensions.Logging;
+using SoapCore.Extensibility;
+using SoapCore.MessageEncoder;
+using SoapCore.Meta;
+using SoapCore.ServiceModel;
+
+namespace SoapCore
+{
+	public class SoapEndpointMiddleware<T_MESSAGE>
+		where T_MESSAGE : CustomMessage, new()
+	{
+		private readonly ILogger<SoapEndpointMiddleware<T_MESSAGE>> _logger;
+		private readonly RequestDelegate _next;
+		private readonly SoapOptions _options;
+		private readonly ServiceDescription _service;
+		private readonly StringComparison _pathComparisonStrategy;
+		private readonly SoapMessageEncoder[] _messageEncoders;
+		private readonly SerializerHelper _serializerHelper;
+
+		[Obsolete]
+		public SoapEndpointMiddleware(ILogger<SoapEndpointMiddleware<T_MESSAGE>> logger, RequestDelegate next, Type serviceType, string path, SoapEncoderOptions[] encoderOptions, SoapSerializer serializer, bool caseInsensitivePath, ISoapModelBounder soapModelBounder, Binding binding, bool httpGetEnabled, bool httpsGetEnabled)
+			: this(logger, next, new SoapOptions()
+			{
+				ServiceType = serviceType,
+				Path = path,
+				EncoderOptions = encoderOptions ?? binding?.ToEncoderOptions(),
+				SoapSerializer = serializer,
+				CaseInsensitivePath = caseInsensitivePath,
+				SoapModelBounder = soapModelBounder,
+				UseBasicAuthentication = binding.HasBasicAuth(),
+				HttpGetEnabled = httpGetEnabled,
+				HttpsGetEnabled = httpsGetEnabled
+			})
+		{
+		}
+
+		public SoapEndpointMiddleware(ILogger<SoapEndpointMiddleware<T_MESSAGE>> logger, RequestDelegate next, SoapOptions options)
+		{
+			_logger = logger;
+			_next = next;
+			_options = options;
+
+			_serializerHelper = new SerializerHelper(options.SoapSerializer);
+			_pathComparisonStrategy = options.CaseInsensitivePath ? StringComparison.OrdinalIgnoreCase : StringComparison.Ordinal;
+			_service = new ServiceDescription(options.ServiceType);
+
+			if (options.EncoderOptions is null)
+			{
+				options.EncoderOptions = new[] { new SoapEncoderOptions() };
+			}
+
+			_messageEncoders = new SoapMessageEncoder[options.EncoderOptions.Length];
+
+			for (var i = 0; i < options.EncoderOptions.Length; i++)
+			{
+				_messageEncoders[i] = new SoapMessageEncoder(options.EncoderOptions[i].MessageVersion, options.EncoderOptions[i].WriteEncoding, options.EncoderOptions[i].ReaderQuotas, options.OmitXmlDeclaration, options.IndentXml, options.CheckXmlCharacters, options.EncoderOptions[i].XmlNamespaceOverrides, options.EncoderOptions[i].BindingName, options.EncoderOptions[i].PortName);
+			}
+		}
+
+		public async Task Invoke(HttpContext httpContext, IServiceProvider serviceProvider)
+		{
+			var trailPathTuner = serviceProvider.GetService<TrailingServicePathTuner>();
+
+			trailPathTuner?.ConvertPath(httpContext);
+
+			if (httpContext.Request.Path.StartsWithSegments(_options.Path, _pathComparisonStrategy, out var remainingPath))
+			{
+				if (httpContext.Request.Method?.ToLower() == "get")
+				{
+					// If GET is not enabled, either for HTTP or HTTPS, return a 403 instead of the WSDL
+					if ((httpContext.Request.IsHttps && !_options.HttpsGetEnabled) || (!httpContext.Request.IsHttps && !_options.HttpGetEnabled))
+					{
+						httpContext.Response.StatusCode = (int)HttpStatusCode.Forbidden;
+						return;
+					}
+				}
+
+				try
+				{
+					_logger.LogDebug("Received SOAP Request for {0} ({1} bytes)", httpContext.Request.Path, httpContext.Request.ContentLength ?? 0);
+
+					if (httpContext.Request.Method?.ToLower() == "get")
+					{
+						if (!string.IsNullOrWhiteSpace(remainingPath))
+						{
+							httpContext.Response.StatusCode = (int)HttpStatusCode.InternalServerError;
+							await httpContext.Response.WriteAsync($"Service does not support \"{remainingPath}\"");
+						}
+						else if (string.IsNullOrEmpty(httpContext.Request.ContentType) || httpContext.Request.Query.ContainsKey("wsdl"))
+						{
+							if (_options.WsdlFileOptions != null)
+							{
+								await ProcessMetaFromFile(httpContext);
+							}
+							else
+							{
+								await ProcessMeta(httpContext);
+							}
+						}
+						else if (httpContext.Request.Query.ContainsKey("xsd") && _options.WsdlFileOptions != null)
+						{
+							await ProcessXSD(httpContext);
+						}
+					}
+					else
+					{
+						await ProcessOperation(httpContext, serviceProvider);
+					}
+				}
+				catch (Exception ex)
+				{
+					_logger.LogCritical(ex, "An error occurred when trying to service a request on SOAP endpoint: {0}", httpContext.Request.Path);
+
+					// Let's pass this up the middleware chain after we have logged this issue
+					// and signaled the critical of it
+					throw;
+				}
+			}
+			else
+			{
+				await _next(httpContext);
+			}
+		}
+
+#if !NETCOREAPP3_0_OR_GREATER
+		private static Task WriteMessageAsync(SoapMessageEncoder messageEncoder, Message responseMessage, HttpContext httpContext)
+		{
+			return messageEncoder.WriteMessageAsync(responseMessage, httpContext.Response.Body);
+		}
+
+		private static Task<Message> ReadMessageAsync(HttpContext httpContext, SoapMessageEncoder messageEncoder)
+		{
+			return messageEncoder.ReadMessageAsync(httpContext.Request.Body, 0x10000, httpContext.Request.ContentType);
+		}
+#else
+		private static Task WriteMessageAsync(SoapMessageEncoder messageEncoder, Message responseMessage, HttpContext httpContext)
+		{
+			return messageEncoder.WriteMessageAsync(responseMessage, httpContext.Response.BodyWriter);
+		}
+
+		private static Task<Message> ReadMessageAsync(HttpContext httpContext, SoapMessageEncoder messageEncoder)
+		{
+			return messageEncoder.ReadMessageAsync(httpContext.Request.BodyReader, 0x10000, httpContext.Request.ContentType);
+		}
+#endif
+
+		private async Task ProcessMeta(HttpContext httpContext)
+		{
+			var baseUrl = httpContext.Request.Scheme + "://" + httpContext.Request.Host + httpContext.Request.PathBase + httpContext.Request.Path;
+			var xmlNamespaceManager = GetXmlNamespaceManager(null);
+			var bindingName = "BasicHttpBinding_" + _service.GeneralContract.Name;
+
+			var bodyWriter = _options.SoapSerializer == SoapSerializer.XmlSerializer
+				? new MetaBodyWriter(_service, baseUrl, xmlNamespaceManager, bindingName, _messageEncoders.Select(me => new SoapBindingInfo(me.MessageVersion, me.BindingName, me.PortName)).ToArray())
+				: (BodyWriter)new MetaWCFBodyWriter(_service, baseUrl, bindingName, _options.UseBasicAuthentication);
+
+			//assumption that you want soap12 if your service supports that
+			var messageEncoder = _messageEncoders.FirstOrDefault(me => me.MessageVersion == MessageVersion.Soap12WSAddressing10 || me.MessageVersion == MessageVersion.Soap12WSAddressingAugust2004) ?? _messageEncoders[0];
+
+			using var responseMessage = new MetaMessage(
+				Message.CreateMessage(messageEncoder.MessageVersion, null, bodyWriter),
+				_service,
+				GetXmlNamespaceManager(messageEncoder),
+				bindingName,
+				_options.UseBasicAuthentication);
+
+			//we should use text/xml in wsdl page for browser compability.
+			httpContext.Response.ContentType = "text/xml;charset=UTF-8"; // _messageEncoders[0].ContentType;
+
+			await WriteMessageAsync(messageEncoder, responseMessage, httpContext);
+		}
+
+		private async Task ProcessOperation(HttpContext httpContext, IServiceProvider serviceProvider)
+		{
+			Message responseMessage;
+
+			// Get the encoder based on Content Type
+			var messageEncoder = _messageEncoders.FirstOrDefault(me => me.IsContentTypeSupported(httpContext.Request.ContentType, true))
+				?? _messageEncoders.FirstOrDefault(me => me.IsContentTypeSupported(httpContext.Request.ContentType, false))
+				?? _messageEncoders[0];
+
+			Message requestMessage;
+
+			//Get the message
+			try
+			{
+				requestMessage = await ReadMessageAsync(httpContext, messageEncoder);
+			}
+			catch (Exception ex)
+			{
+				await WriteErrorResponseMessage(ex, StatusCodes.Status500InternalServerError, serviceProvider, null, messageEncoder, httpContext);
+				return;
+			}
+
+			var asyncMessageFilters = serviceProvider.GetServices<IAsyncMessageFilter>().ToArray();
+
+			//Execute request message filters
+			try
+			{
+				foreach (var messageFilter in asyncMessageFilters)
+				{
+					await messageFilter.OnRequestExecuting(requestMessage);
+				}
+			}
+			catch (Exception ex)
+			{
+				await WriteErrorResponseMessage(ex, StatusCodes.Status500InternalServerError, serviceProvider, requestMessage, messageEncoder, httpContext);
+				return;
+			}
+
+			var soapAction = HeadersHelper.GetSoapAction(httpContext, ref requestMessage);
+			requestMessage.Headers.Action = soapAction;
+
+			if (string.IsNullOrEmpty(soapAction))
+			{
+				var ex = new ArgumentException($"Unable to handle request without a valid action parameter. Please supply a valid soap action.");
+				await WriteErrorResponseMessage(ex, StatusCodes.Status500InternalServerError, serviceProvider, requestMessage, messageEncoder, httpContext);
+				return;
+			}
+
+			var messageInspector2s = serviceProvider.GetServices<IMessageInspector2>();
+			var correlationObjects2 = default(List<(IMessageInspector2 inspector, object correlationObject)>);
+
+			try
+			{
+				correlationObjects2 = messageInspector2s.Select(mi => (inspector: mi, correlationObject: mi.AfterReceiveRequest(ref requestMessage, _service))).ToList();
+			}
+			catch (Exception ex)
+			{
+				await WriteErrorResponseMessage(ex, StatusCodes.Status500InternalServerError, serviceProvider, requestMessage, messageEncoder, httpContext);
+				return;
+			}
+
+			// for getting soapaction and parameters in (optional) body
+			// GetReaderAtBodyContents must not be called twice in one request
+			XmlDictionaryReader reader = null;
+			if (!requestMessage.IsEmpty)
+			{
+				reader = requestMessage.GetReaderAtBodyContents();
+			}
+
+			try
+			{
+				var operation = _service.Operations.FirstOrDefault(o => o.SoapAction.Equals(soapAction, StringComparison.Ordinal)
+				|| o.Name.Equals(HeadersHelper.GetTrimmedSoapAction(soapAction), StringComparison.Ordinal)
+				|| soapAction.Equals(HeadersHelper.GetTrimmedSoapAction(o.Name), StringComparison.Ordinal));
+
+				if (operation == null)
+				{
+					operation = _service.Operations.FirstOrDefault(o => soapAction.Equals(HeadersHelper.GetTrimmedClearedSoapAction(o.SoapAction), StringComparison.Ordinal));
+				}
+
+				if (operation == null)
+				{
+					var ex = new InvalidOperationException($"No operation found for specified action: {requestMessage.Headers.Action}");
+					await WriteErrorResponseMessage(ex, StatusCodes.Status500InternalServerError, serviceProvider, requestMessage, messageEncoder, httpContext);
+					return;
+				}
+
+				_logger.LogInformation("Request for operation {0}.{1} received", operation.Contract.Name, operation.Name);
+
+				try
+				{
+					//Create an instance of the service class
+					var serviceInstance = serviceProvider.GetRequiredService(_service.ServiceType);
+
+					SetMessageHeadersToProperty(requestMessage, serviceInstance);
+
+					// Get operation arguments from message
+					var arguments = GetRequestArguments(requestMessage, reader, operation, httpContext);
+
+					ExecuteFiltersAndTune(httpContext, serviceProvider, operation, arguments, serviceInstance);
+
+					var invoker = serviceProvider.GetService<IOperationInvoker>() ?? new DefaultOperationInvoker();
+					var responseObject = await invoker.InvokeAsync(operation.DispatchMethod, serviceInstance, arguments);
+
+					if (operation.IsOneWay)
+					{
+						httpContext.Response.StatusCode = (int)HttpStatusCode.Accepted;
+						return;
+					}
+
+					var resultOutDictionary = new Dictionary<string, object>();
+					foreach (var parameterInfo in operation.OutParameters)
+					{
+						resultOutDictionary[parameterInfo.Name] = arguments[parameterInfo.Index];
+					}
+
+					responseMessage = CreateResponseMessage(
+						operation, responseObject, resultOutDictionary, soapAction, requestMessage, messageEncoder);
+
+					httpContext.Response.ContentType = httpContext.Request.ContentType;
+					httpContext.Response.Headers["SOAPAction"] = responseMessage.Headers.Action;
+
+					correlationObjects2.ForEach(mi => mi.inspector.BeforeSendReply(ref responseMessage, _service, mi.correlationObject));
+
+					SetHttpResponse(httpContext, responseMessage);
+
+					await WriteMessageAsync(messageEncoder, responseMessage, httpContext);
+				}
+				catch (Exception exception)
+				{
+					if (exception is TargetInvocationException targetInvocationException)
+					{
+						exception = targetInvocationException.InnerException;
+					}
+
+					responseMessage = await WriteErrorResponseMessage(exception, StatusCodes.Status500InternalServerError, serviceProvider, requestMessage, messageEncoder, httpContext);
+				}
+			}
+			finally
+			{
+				reader?.Dispose();
+			}
+
+			// Execute response message filters
+			try
+			{
+				foreach (var messageFilter in asyncMessageFilters.Reverse())
+				{
+					await messageFilter.OnResponseExecuting(responseMessage);
+				}
+			}
+			catch (Exception ex)
+			{
+				responseMessage = await WriteErrorResponseMessage(ex, StatusCodes.Status500InternalServerError, serviceProvider, requestMessage, messageEncoder, httpContext);
+			}
+		}
+
+		private Message CreateResponseMessage(
+			OperationDescription operation,
+			object responseObject,
+			Dictionary<string, object> resultOutDictionary,
+			string soapAction,
+			Message requestMessage,
+			SoapMessageEncoder soapMessageEncoder)
+		{
+			T_MESSAGE responseMessage;
+
+			// Create response message
+			var bodyWriter = new ServiceBodyWriter(_options.SoapSerializer, operation, responseObject, resultOutDictionary);
+			var xmlNamespaceManager = GetXmlNamespaceManager(soapMessageEncoder);
+
+			if (soapMessageEncoder.MessageVersion.Addressing == AddressingVersion.WSAddressing10)
+			{
+				responseMessage = new T_MESSAGE
+				{
+					Message = Message.CreateMessage(soapMessageEncoder.MessageVersion, soapAction, bodyWriter),
+					NamespaceManager = xmlNamespaceManager
+				};
+				responseMessage.Headers.Action = operation.ReplyAction;
+				responseMessage.Headers.RelatesTo = requestMessage.Headers.MessageId;
+				responseMessage.Headers.To = requestMessage.Headers.ReplyTo?.Uri;
+			}
+			else
+			{
+				responseMessage = new T_MESSAGE
+				{
+					Message = Message.CreateMessage(soapMessageEncoder.MessageVersion, null, bodyWriter),
+					NamespaceManager = xmlNamespaceManager
+				};
+			}
+
+			if (responseObject != null)
+			{
+				var messageHeaderMembers = responseObject.GetType().GetMembersWithAttribute<MessageHeaderAttribute>();
+				foreach (var messageHeaderMember in messageHeaderMembers)
+				{
+					var messageHeaderAttribute = messageHeaderMember.GetCustomAttribute<MessageHeaderAttribute>();
+					responseMessage.Headers.Add(MessageHeader.CreateHeader(messageHeaderAttribute.Name ?? messageHeaderMember.Name, messageHeaderAttribute.Namespace ?? operation.Contract.Namespace, messageHeaderMember.GetPropertyOrFieldValue(responseObject), messageHeaderAttribute.MustUnderstand));
+				}
+			}
+
+			return responseMessage;
+		}
+
+		private void ExecuteFiltersAndTune(HttpContext httpContext, IServiceProvider serviceProvider, OperationDescription operation, object[] arguments, object serviceInstance)
+		{
+			// Execute model binding filters
+			object modelBindingOutput = null;
+			foreach (var modelBindingFilter in serviceProvider.GetServices<IModelBindingFilter>())
+			{
+				foreach (var modelType in modelBindingFilter.ModelTypes)
+				{
+					foreach (var parameterInfo in operation.InParameters)
+					{
+						var arg = arguments[parameterInfo.Index];
+						if (arg != null && arg.GetType() == modelType)
+						{
+							modelBindingFilter.OnModelBound(arg, serviceProvider, out modelBindingOutput);
+						}
+					}
+				}
+			}
+
+			// Execute Mvc ActionFilters
+			foreach (var actionFilterAttr in operation.DispatchMethod.CustomAttributes.Where(a => a.AttributeType.Name == "ServiceFilterAttribute"))
+			{
+				var actionFilter = serviceProvider.GetService(actionFilterAttr.ConstructorArguments[0].Value as Type);
+				actionFilter.GetType().GetMethod("OnSoapActionExecuting")?.Invoke(actionFilter, new[] { operation.Name, arguments, httpContext, modelBindingOutput });
+			}
+
+			// Invoke OnModelBound
+			_options.SoapModelBounder?.OnModelBound(operation.DispatchMethod, arguments);
+
+			// Tune service instance for operation call
+			var serviceOperationTuners = serviceProvider.GetServices<IServiceOperationTuner>();
+			foreach (var operationTuner in serviceOperationTuners)
+			{
+				operationTuner.Tune(httpContext, serviceInstance, operation);
+			}
+		}
+
+		private void SetMessageHeadersToProperty(Message requestMessage, object serviceInstance)
+		{
+			var headerProperty = _service.ServiceType.GetProperty("MessageHeaders");
+			if (headerProperty != null && headerProperty.PropertyType == requestMessage.Headers.GetType())
+			{
+				headerProperty.SetValue(serviceInstance, requestMessage.Headers);
+			}
+		}
+
+		[MethodImpl(MethodImplOptions.AggressiveInlining)]
+		private object[] GetRequestArguments(Message requestMessage, XmlDictionaryReader xmlReader, OperationDescription operation, HttpContext httpContext)
+		{
+			var arguments = new object[operation.AllParameters.Length];
+
+			IEnumerable<Type> serviceKnownTypes = operation
+				.GetServiceKnownTypesHierarchy()
+				.Select(x => x.Type);
+
+			if (!operation.IsMessageContractRequest)
+			{
+				if (xmlReader != null)
+				{
+					xmlReader.ReadStartElement(operation.Name, operation.Contract.Namespace);
+
+					var lastParameterIndex = -1;
+					while (!xmlReader.EOF)
+					{
+						var parameterInfo = operation.InParameters.FirstOrDefault(p => p.Name == xmlReader.LocalName);
+						if (parameterInfo == null)
+						{
+							xmlReader.Skip();
+							continue;
+						}
+
+						// prevent infinite loop (see https://github.com/DigDes/SoapCore/issues/610)
+						if (parameterInfo.Index == lastParameterIndex)
+						{
+							break;
+						}
+
+						lastParameterIndex = parameterInfo.Index;
+
+						var argumentValue = _serializerHelper.DeserializeInputParameter(
+							xmlReader,
+							parameterInfo.Parameter.ParameterType,
+							parameterInfo.Name,
+							operation.Contract.Namespace,
+							parameterInfo.Parameter,
+							serviceKnownTypes);
+
+						//fix https://github.com/DigDes/SoapCore/issues/379 (hack, need research)
+						if (argumentValue == null)
+						{
+							argumentValue = _serializerHelper.DeserializeInputParameter(
+								xmlReader,
+								parameterInfo.Parameter.ParameterType,
+								parameterInfo.Name,
+								parameterInfo.Namespace,
+								parameterInfo.Parameter,
+								serviceKnownTypes);
+						}
+
+						arguments[parameterInfo.Index] = argumentValue;
+					}
+
+					var httpContextParameter = operation.InParameters.FirstOrDefault(x => x.Parameter.ParameterType == typeof(HttpContext));
+					if (httpContextParameter != default)
+					{
+						arguments[httpContextParameter.Index] = httpContext;
+					}
+				}
+				else
+				{
+					arguments = Array.Empty<object>();
+				}
+			}
+			else
+			{
+				// MessageContracts are constrained to having one "InParameter". We can do special logic on
+				// for this
+				Debug.Assert(operation.InParameters.Length == 1, "MessageContracts are constrained to having one 'InParameter'");
+
+				var parameterInfo = operation.InParameters[0];
+				var parameterType = parameterInfo.Parameter.ParameterType;
+
+				var messageContractAttribute = parameterType.GetCustomAttribute<MessageContractAttribute>();
+
+				Debug.Assert(messageContractAttribute != null, "operation.IsMessageContractRequest should be false if this is null");
+
+				var @namespace = parameterInfo.Namespace ?? operation.Contract.Namespace;
+
+				if (messageContractAttribute.IsWrapped && !parameterType.GetMembersWithAttribute<MessageHeaderAttribute>().Any())
+				{
+					//https://github.com/DigDes/SoapCore/issues/385
+					if (operation.DispatchMethod.GetCustomAttribute<XmlSerializerFormatAttribute>()?.Style == OperationFormatStyle.Rpc)
+					{
+						var importer = new SoapReflectionImporter(@namespace);
+						var map = new XmlReflectionMember
+						{
+							IsReturnValue = false,
+							MemberName = parameterInfo.Name,
+							MemberType = parameterType
+						};
+						var mapping = importer.ImportMembersMapping(parameterInfo.Name, @namespace, new[] { map }, false, true);
+						var serializer = XmlSerializer.FromMappings(new[] { mapping })[0];
+						var value = serializer.Deserialize(xmlReader);
+						if (value is object[] o && o.Length > 0)
+						{
+							arguments[parameterInfo.Index] = o[0];
+						}
+					}
+					else
+					{
+						// It's wrapped so either the wrapper name or the name of the wrapper type
+						arguments[parameterInfo.Index] = _serializerHelper.DeserializeInputParameter(
+							xmlReader,
+							parameterInfo.Parameter.ParameterType,
+							messageContractAttribute.WrapperName ?? parameterInfo.Parameter.ParameterType.Name,
+							messageContractAttribute.WrapperNamespace ?? @namespace,
+							parameterInfo.Parameter,
+							serviceKnownTypes);
+					}
+				}
+				else
+				{
+					var messageHeadersMembers = parameterType.GetPropertyOrFieldMembers()
+						.Where(x => x.GetCustomAttribute<MessageHeaderAttribute>() != null)
+						.Select(mi => new
+						{
+							MemberInfo = mi,
+							MessageHeaderMemberAttribute = mi.GetCustomAttribute<MessageHeaderAttribute>()
+						}).ToArray();
+
+					var wrapperObject = Activator.CreateInstance(parameterInfo.Parameter.ParameterType);
+
+					for (var i = 0; i < requestMessage.Headers.Count; i++)
+					{
+						var header = requestMessage.Headers[i];
+						var member = messageHeadersMembers.FirstOrDefault(x => x.MessageHeaderMemberAttribute.Name == header.Name || x.MemberInfo.Name == header.Name);
+
+						if (member != null)
+						{
+							var reader = requestMessage.Headers.GetReaderAtHeader(i);
+
+							var value = _serializerHelper.DeserializeInputParameter(
+								reader,
+								member.MemberInfo.GetPropertyOrFieldType(),
+								member.MessageHeaderMemberAttribute.Name ?? member.MemberInfo.Name,
+								member.MessageHeaderMemberAttribute.Namespace ?? @namespace,
+								member.MemberInfo,
+								serviceKnownTypes);
+
+							member.MemberInfo.SetValueToPropertyOrField(wrapperObject, value);
+						}
+					}
+
+					// This object isn't a wrapper element, so we will hunt for the nested message body
+					// member inside of it
+					var messageBodyMembers = parameterType.GetPropertyOrFieldMembers().Where(x => x.GetCustomAttribute<MessageBodyMemberAttribute>() != null).Select(mi => new
+					{
+						Member = mi,
+						MessageBodyMemberAttribute = mi.GetCustomAttribute<MessageBodyMemberAttribute>()
+					}).OrderBy(x => x.MessageBodyMemberAttribute.Order);
+
+					if (messageContractAttribute.IsWrapped)
+					{
+						xmlReader.Read();
+					}
+
+					foreach (var messageBodyMember in messageBodyMembers)
+					{
+						var messageBodyMemberAttribute = messageBodyMember.MessageBodyMemberAttribute;
+						var messageBodyMemberInfo = messageBodyMember.Member;
+
+						var innerParameterName = messageBodyMemberAttribute.Name ?? messageBodyMemberInfo.Name;
+						var innerParameterNs = messageBodyMemberAttribute.Namespace ?? @namespace;
+						var innerParameterType = messageBodyMemberInfo.GetPropertyOrFieldType();
+
+						//xmlReader.MoveToStartElement(innerParameterName, innerParameterNs);
+						var innerParameter = _serializerHelper.DeserializeInputParameter(
+							xmlReader,
+							innerParameterType,
+							innerParameterName,
+							innerParameterNs,
+							messageBodyMemberInfo,
+							serviceKnownTypes);
+
+						messageBodyMemberInfo.SetValueToPropertyOrField(wrapperObject, innerParameter);
+					}
+
+					arguments[parameterInfo.Index] = wrapperObject;
+				}
+			}
+
+			foreach (var parameterInfo in operation.OutParameters)
+			{
+				if (arguments[parameterInfo.Index] != null)
+				{
+					// do not overwrite input ref parameters
+					continue;
+				}
+
+				if (parameterInfo.Parameter.ParameterType.Name == "Guid&")
+				{
+					arguments[parameterInfo.Index] = Guid.Empty;
+				}
+				else if (parameterInfo.Parameter.ParameterType.Name == "String&" || parameterInfo.Parameter.ParameterType.GetElementType().IsArray)
+				{
+					arguments[parameterInfo.Index] = null;
+				}
+				else
+				{
+					var type = parameterInfo.Parameter.ParameterType.GetElementType();
+					arguments[parameterInfo.Index] = Activator.CreateInstance(type);
+				}
+			}
+
+			return arguments;
+		}
+
+		/// <summary>
+		/// Helper message to write an error response message in case of an exception.
+		/// </summary>
+		/// <param name="exception">
+		/// The exception that caused the failure.
+		/// </param>
+		/// <param name="statusCode">
+		/// The HTTP status code that shall be returned to the caller.
+		/// </param>
+		/// <param name="serviceProvider">
+		/// The DI container.
+		/// </param>
+		/// <param name="requestMessage">
+		/// The Message for the incoming request
+		/// </param>
+		/// <param name="messageEncoder">
+		/// Message encoder of incoming request
+		/// </param>
+		/// <param name="httpContext">
+		/// The HTTP context that received the response message.
+		/// </param>
+		/// <returns>
+		/// Returns the constructed message (which is implicitly written to the response
+		/// and therefore must not be handled by the caller).
+		/// </returns>
+		private async Task<Message> WriteErrorResponseMessage(
+			Exception exception,
+			int statusCode,
+			IServiceProvider serviceProvider,
+			Message requestMessage,
+			SoapMessageEncoder messageEncoder,
+			HttpContext httpContext)
+		{
+			_logger.LogError(exception, "An error occurred processing the message");
+
+			var xmlNamespaceManager = GetXmlNamespaceManager(messageEncoder);
+			var faultExceptionTransformer = serviceProvider.GetRequiredService<IFaultExceptionTransformer>();
+			var faultMessage = faultExceptionTransformer.ProvideFault(exception, messageEncoder.MessageVersion, requestMessage, xmlNamespaceManager);
+
+			if (!httpContext.Response.HasStarted)
+			{
+				httpContext.Response.ContentType = httpContext.Request.ContentType;
+				httpContext.Response.Headers["SOAPAction"] = faultMessage.Headers.Action;
+				httpContext.Response.StatusCode = statusCode;
+			}
+
+			SetHttpResponse(httpContext, faultMessage);
+			if (messageEncoder.MessageVersion.Addressing == AddressingVersion.WSAddressing10)
+			{
+				// TODO: Some additional work needs to be done in order to support setting the action. Simply setting it to
+				// "http://www.w3.org/2005/08/addressing/fault" will cause the WCF Client to not be able to figure out the type
+				faultMessage.Headers.RelatesTo = requestMessage?.Headers.MessageId;
+				faultMessage.Headers.To = requestMessage?.Headers.ReplyTo?.Uri;
+			}
+
+			await WriteMessageAsync(messageEncoder, faultMessage, httpContext);
+
+			return faultMessage;
+		}
+
+		private void SetHttpResponse(HttpContext httpContext, Message message)
+		{
+			if (!message.Properties.TryGetValue(HttpResponseMessageProperty.Name, out var value)
+				|| !(value is HttpResponseMessageProperty httpProperty))
+			{
+				return;
+			}
+
+			httpContext.Response.StatusCode = (int)httpProperty.StatusCode;
+
+			var feature = httpContext.Features.Get<IHttpResponseFeature>();
+			if (feature != null && !string.IsNullOrEmpty(httpProperty.StatusDescription))
+			{
+				feature.ReasonPhrase = httpProperty.StatusDescription;
+			}
+
+			foreach (string key in httpProperty.Headers.Keys)
+			{
+				httpContext.Response.Headers.Add(key, httpProperty.Headers.GetValues(key));
+			}
+		}
+
+		private async Task ProcessXSD(HttpContext httpContext)
+		{
+			var meta = new MetaFromFile();
+			if (!string.IsNullOrEmpty(_options.WsdlFileOptions.VirtualPath))
+			{
+				meta.CurrentWebServer = _options.WsdlFileOptions.VirtualPath + "/";
+			}
+
+			meta.CurrentWebService = httpContext.Request.Path.Value.Replace("/", string.Empty);
+			var mapping = _options.WsdlFileOptions.WebServiceWSDLMapping[meta.CurrentWebService];
+
+			meta.XsdFolder = mapping.SchemaFolder;
+
+			if (_options.WsdlFileOptions.UrlOverride != string.Empty)
+			{
+				meta.ServerUrl = _options.WsdlFileOptions.UrlOverride;
+			}
+			else
+			{
+				meta.ServerUrl = httpContext.Request.Scheme + "://" + httpContext.Request.Host + "/";
+			}
+
+			string xsdfile = httpContext.Request.Query["name"];
+
+			//Check to prevent path traversal
+			if (string.IsNullOrEmpty(xsdfile) || Path.GetFileName(xsdfile) != xsdfile)
+			{
+				throw new ArgumentNullException("xsd parameter contains illeagal values");
+			}
+
+			if (!xsdfile.Contains(".xsd"))
+			{
+				throw new Exception("xsd request must contain .xsd");
+			}
+
+			string path = _options.WsdlFileOptions.AppPath;
+			string safePath = path + Path.AltDirectorySeparatorChar + meta.XsdFolder + Path.AltDirectorySeparatorChar + xsdfile;
+			string xsd = await meta.ReadLocalFileAsync(safePath);
+			string modifiedxsd = meta.ModifyXSDAddRightSchemaPath(xsd);
+
+			//we should use text/xml in wsdl page for browser compability.
+			httpContext.Response.ContentType = "text/xml;charset=UTF-8";
+			await httpContext.Response.WriteAsync(modifiedxsd);
+		}
+
+		private async Task ProcessMetaFromFile(HttpContext httpContext)
+		{
+			var meta = new MetaFromFile();
+			if (!string.IsNullOrEmpty(_options.WsdlFileOptions.VirtualPath))
+			{
+				meta.CurrentWebServer = _options.WsdlFileOptions.VirtualPath + "/";
+			}
+
+			meta.CurrentWebService = httpContext.Request.Path.Value.Replace("/", string.Empty);
+
+			WebServiceWSDLMapping mapping = _options.WsdlFileOptions.WebServiceWSDLMapping[meta.CurrentWebService];
+
+			meta.XsdFolder = mapping.SchemaFolder;
+			meta.WSDLFolder = mapping.WSDLFolder;
+			if (_options.WsdlFileOptions.UrlOverride != string.Empty)
+			{
+				meta.ServerUrl = _options.WsdlFileOptions.UrlOverride;
+			}
+			else
+			{
+				meta.ServerUrl = httpContext.Request.Scheme + "://" + httpContext.Request.Host + "/";
+			}
+
+			string wsdlfile = mapping.WsdlFile;
+
+			string path = _options.WsdlFileOptions.AppPath;
+			string wsdl = await meta.ReadLocalFileAsync(path + Path.AltDirectorySeparatorChar + meta.WSDLFolder + Path.AltDirectorySeparatorChar + wsdlfile);
+			string modifiedWsdl = meta.ModifyWSDLAddRightSchemaPath(wsdl);
+
+			//we should use text/xml in wsdl page for browser compability.
+			httpContext.Response.ContentType = "text/xml;charset=UTF-8";
+			await httpContext.Response.WriteAsync(modifiedWsdl);
+		}
+
+		private XmlNamespaceManager GetXmlNamespaceManager(SoapMessageEncoder messageEncoder)
+		{
+			var xmlNamespaceManager = new XmlNamespaceManager(new NameTable());
+			Namespaces.AddDefaultNamespaces(xmlNamespaceManager);
+
+			if (_options.XmlNamespacePrefixOverrides != null)
+			{
+				foreach (var ns in _options.XmlNamespacePrefixOverrides.GetNamespacesInScope(XmlNamespaceScope.Local))
+				{
+					xmlNamespaceManager.AddNamespace(ns.Key, ns.Value);
+				}
+			}
+
+			if (messageEncoder?.XmlNamespaceOverrides != null)
+			{
+				foreach (var ns in messageEncoder.XmlNamespaceOverrides.GetNamespacesInScope(XmlNamespaceScope.Local))
+				{
+					xmlNamespaceManager.AddNamespace(ns.Key, ns.Value);
+				}
+			}
+
+			return xmlNamespaceManager;
+		}
+	}
+}