--- conflicted
+++ resolved
@@ -338,74 +338,7 @@
 			while (_complexTypeToBuild.Count > 0)
 			{
 				var toBuild = _complexTypeToBuild.Dequeue();
-<<<<<<< HEAD
-				var toBuildBodyType = GetMessageContractBodyType(toBuild);
-				var isWrappedBodyType = IsWrappedMessageContractType(toBuild);
-				var toBuildName = GetSerialsedTypeName(toBuild);
-
-				if (!_builtComplexTypes.Contains(toBuildName))
-				{
-					writer.WriteStartElement("complexType", Namespaces.XMLNS_XSD);
-					writer.WriteAttributeString("name", toBuildName);
-
-					writer.WriteStartElement("sequence", Namespaces.XMLNS_XSD);
-
-					if (toBuild.IsArray)
-					{
-						AddSchemaType(writer, toBuild.GetElementType(), null, true);
-					}
-					else if (typeof(IEnumerable).IsAssignableFrom(toBuild))
-					{
-						AddSchemaType(writer, GetGenericType(toBuild), null, true);
-					}
-					else
-					{
-						if (!isWrappedBodyType)
-						{
-							foreach (var property in toBuildBodyType.GetProperties().Where(prop => !prop.CustomAttributes.Any(attr => attr.AttributeType == typeof(IgnoreDataMemberAttribute))))
-							{
-								AddSchemaType(writer, property.PropertyType, property.Name, isRequired: property.GetCustomAttribute<DataMemberAttribute>()?.IsRequired ?? false);
-							}
-						}
-						else
-						{
-							foreach (var property in toBuild.GetProperties().Where(prop => !prop.CustomAttributes.Any(attr => attr.AttributeType == typeof(IgnoreDataMemberAttribute))))
-							{
-								AddSchemaType(writer, property.PropertyType, property.Name);
-							}
-
-							var messageBodyMemberFields = toBuild.GetFields()
-								.Where(field => field.CustomAttributes.Any(attr => attr.AttributeType == typeof(MessageBodyMemberAttribute)))
-								.OrderBy(field => field.GetCustomAttribute<MessageBodyMemberAttribute>().Order);
-
-							foreach (var field in messageBodyMemberFields)
-							{
-								var messageBodyMember = field.GetCustomAttribute<MessageBodyMemberAttribute>();
-
-								var fieldName = messageBodyMember.Name ?? field.Name;
-
-								AddSchemaType(writer, field.FieldType, fieldName);
-							}
-						}
-					}
-
-					writer.WriteEndElement(); // sequence
-					writer.WriteEndElement(); // complexType
-
-					if (isWrappedBodyType)
-					{
-						writer.WriteStartElement("element", Namespaces.XMLNS_XSD);
-						writer.WriteAttributeString("name", toBuildName);
-						writer.WriteAttributeString("nillable", "true");
-						writer.WriteAttributeString("type", "tns:" + toBuildName);
-						writer.WriteEndElement(); // element
-					}
-
-					_builtComplexTypes.Add(toBuildName);
-				}
-=======
 				AddSchemaComplexType(writer, toBuild);
->>>>>>> 650e5fa3
 			}
 
 			while (_enumToBuild.Count > 0)
@@ -652,11 +585,7 @@
 			writer.WriteEndElement(); // wsdl:port
 		}
 
-<<<<<<< HEAD
-		private void AddSchemaType(XmlDictionaryWriter writer, Type type, string name, bool isArray = false, string @namespace = null, bool isRequired = false)
-=======
 		private void AddSchemaComplexType(XmlDictionaryWriter writer, TypeToBuild toBuild)
->>>>>>> 650e5fa3
 		{
 			var toBuildType = toBuild.Type;
 			var toBuildBodyType = GetMessageContractBodyType(toBuildType);
@@ -811,11 +740,7 @@
 				type = typeInfo.GetElementType();
 			}
 
-<<<<<<< HEAD
-			var typeName = GetSerialsedTypeName(type, true);
-=======
 			var typeName = type.GetSerializedTypeName();
->>>>>>> 650e5fa3
 
 			if (writer.TryAddSchemaTypeFromXmlSchemaProviderAttribute(type, name, SoapSerializer.XmlSerializer, _xmlNamespaceManager))
 			{
@@ -906,9 +831,6 @@
 			}
 			else
 			{
-<<<<<<< HEAD
-				writer.WriteAttributeString("minOccurs", isRequired ? "1" : "0");
-=======
 				var newTypeToBuild = new TypeToBuild(type);
 
 				if (!string.IsNullOrWhiteSpace(toBuild.ChildElementName))
@@ -918,7 +840,6 @@
 				}
 
 				writer.WriteAttributeString("minOccurs", "0");
->>>>>>> 650e5fa3
 				if (isArray)
 				{
 					writer.WriteAttributeString("maxOccurs", "unbounded");
@@ -1019,11 +940,7 @@
 			writer.WriteEndElement(); // element
 		}
 
-<<<<<<< HEAD
-		private static string GetSerialsedTypeName(Type type, bool isArrayPropertyDeclaration = false)
-=======
 		private void SetUniqueNameForDynamicType(TypeToBuild dynamicType)
->>>>>>> 650e5fa3
 		{
 			if (!_requestedDynamicTypes.TryGetValue(dynamicType.TypeName, out var elementsList))
 			{
@@ -1032,20 +949,11 @@
 				return;
 			}
 
-<<<<<<< HEAD
-			if (type.IsArray && isArrayPropertyDeclaration == false)
-=======
 			if (elementsList.TryGetValue(dynamicType.ChildElementName, out var assotiatedPostfix))
->>>>>>> 650e5fa3
 			{
 				dynamicType.TypeName += $"{assotiatedPostfix}";
 			}
-<<<<<<< HEAD
-
-			if (typeof(IEnumerable).IsAssignableFrom(type) && type.IsGenericType && isArrayPropertyDeclaration == false)
-=======
 			else
->>>>>>> 650e5fa3
 			{
 				var newPostfix = $"{elementsList.Count}";
 				dynamicType.TypeName += $"{newPostfix}";
