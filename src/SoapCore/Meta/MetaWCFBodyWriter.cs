using System;
using System.Collections;
using System.Collections.Generic;
using System.Data;
using System.IO;
using System.Linq;
using System.Reflection;
using System.Runtime.Serialization;
using System.ServiceModel;
using System.ServiceModel.Channels;
using System.Threading.Tasks;
using System.Xml;
using System.Xml.Serialization;
using SoapCore.ServiceModel;

namespace SoapCore.Meta
{
	internal class MetaWCFBodyWriter : BodyWriter
	{
#pragma warning disable SA1009 // Closing parenthesis must be spaced correctly
#pragma warning disable SA1008 // Opening parenthesis must be spaced correctly
		private static readonly Dictionary<string, (string, string)> SysTypeDic = new Dictionary<string, (string, string)>()
		{
			["System.String"] = ("string", Namespaces.SYSTEM_NS),
			["System.Boolean"] = ("boolean", Namespaces.SYSTEM_NS),
			["System.Int16"] = ("short", Namespaces.SYSTEM_NS),
			["System.Int32"] = ("int", Namespaces.SYSTEM_NS),
			["System.Int64"] = ("long", Namespaces.SYSTEM_NS),
			["System.Byte"] = ("byte", Namespaces.SYSTEM_NS),
			["System.SByte"] = ("byte", Namespaces.SYSTEM_NS),
			["System.UInt16"] = ("unsignedShort", Namespaces.SYSTEM_NS),
			["System.UInt32"] = ("unsignedInt", Namespaces.SYSTEM_NS),
			["System.UInt64"] = ("unsignedLong", Namespaces.SYSTEM_NS),
			["System.Decimal"] = ("decimal", Namespaces.SYSTEM_NS),
			["System.Double"] = ("double", Namespaces.SYSTEM_NS),
			["System.Single"] = ("float", Namespaces.SYSTEM_NS),
			["System.DateTime"] = ("dateTime", Namespaces.SYSTEM_NS),
			["System.Guid"] = ("guid", Namespaces.SERIALIZATION_NS),
			["System.Char"] = ("char", Namespaces.SERIALIZATION_NS),
			["System.TimeSpan"] = ("duration", Namespaces.SERIALIZATION_NS),
			["System.Object"] = ("anyType", Namespaces.SERIALIZATION_NS),
			["System.Uri"] = ("anyUri", Namespaces.SERIALIZATION_NS),
		};
#pragma warning restore SA1008 // Opening parenthesis must be spaced correctly
#pragma warning restore SA1009 // Closing parenthesis must be spaced correctly

		private static int _namespaceCounter = 1;

		private readonly ServiceDescription _service;
		private readonly string _baseUrl;
		private readonly Binding _binding;

		private readonly string[] _numbers = new string[] { "0", "1", "2", "3", "4", "5", "6", "7", "8", "9" };

		private readonly Dictionary<Type, string> _complexTypeToBuild = new Dictionary<Type, string>();
		private readonly HashSet<Type> _complexTypeProcessed = new HashSet<Type>(); // Contains types that have been discovered
		private readonly Queue<Type> _arrayToBuild;

		private readonly HashSet<string> _builtEnumTypes;
		private readonly HashSet<string> _builtComplexTypes;
		private readonly HashSet<string> _buildArrayTypes;
		private readonly HashSet<string> _builtSerializationElements;

		private bool _buildDateTimeOffset;
		private bool _buildDataTable;
		private string _schemaNamespace;

		public MetaWCFBodyWriter(ServiceDescription service, string baseUrl, Binding binding) : base(isBuffered: true)
		{
			_service = service;
			_baseUrl = baseUrl;
			_binding = binding;

			_arrayToBuild = new Queue<Type>();
			_builtEnumTypes = new HashSet<string>();
			_builtComplexTypes = new HashSet<string>();
			_buildArrayTypes = new HashSet<string>();
			_builtSerializationElements = new HashSet<string>();

			BindingType = service.GeneralContract.Name;
			TargetNameSpace = service.GeneralContract.Namespace;

			if (binding != null)
			{
				BindingName = binding.Name;
				PortName = binding.Name;
			}
			else
			{
				BindingName = "BasicHttpBinding_" + BindingType;
				PortName = "BasicHttpBinding_" + BindingType;
			}
		}

		private string BindingName { get; }
		private string BindingType { get; }
		private string PortName { get; }
		private string TargetNameSpace { get; }

		protected override void OnWriteBodyContents(XmlDictionaryWriter writer)
		{
			AddTypes(writer);

			AddMessages(writer);

			AddPortType(writer);

			AddBinding(writer);

			AddService(writer);
		}

		private static string GetModelNamespace(string @namespace)
		{
			if (@namespace.StartsWith("http"))
			{
				return @namespace;
			}

			return $"{Namespaces.DataContractNamespace}{@namespace}";
		}

		private static string GetDataContractNamespace(Type type)
		{
			if (type.IsArray || typeof(IEnumerable).IsAssignableFrom(type))
			{
				var collectionDataContractAttribute = type.GetCustomAttribute<CollectionDataContractAttribute>();
				if (collectionDataContractAttribute != null && collectionDataContractAttribute.IsNamespaceSetExplicitly)
				{
					return collectionDataContractAttribute.Namespace;
				}
				else
				{
					type = type.IsArray ? type.GetElementType() : GetGenericType(type);
				}
			}

			var dataContractAttribute = type.GetCustomAttribute<DataContractAttribute>();
			if (dataContractAttribute != null && dataContractAttribute.IsNamespaceSetExplicitly)
			{
				return dataContractAttribute.Namespace;
			}

			return GetModelNamespace(type.Namespace);
		}

		private static Type GetGenericType(Type collectionType)
		{
			return GetGenericTypes(collectionType).DefaultIfEmpty(typeof(object)).FirstOrDefault();
		}

		private static Type[] GetGenericTypes(Type collectionType)
		{
			// Recursively look through the base class to find the Generic Type of the Enumerable
			var baseType = collectionType;

			var collectionInterfaceTypeInfo = baseType.GetInterfaces().Where(a => a.Name == "ICollection`1").FirstOrDefault();
			if (collectionInterfaceTypeInfo != null)
			{
				//handle Dictionary KeyValuePair's and other collections with more than one generic parameter as a simple return type
				return collectionInterfaceTypeInfo.GetGenericArguments();
			}

			var baseTypeInfo = collectionType.GetTypeInfo();
			while (!baseTypeInfo.IsGenericType && baseTypeInfo.BaseType != null)
			{
				baseType = baseTypeInfo.BaseType;
				baseTypeInfo = baseType.GetTypeInfo();
			}

			return baseType.GetTypeInfo().GetGenericArguments();
		}

		private string GetModelNamespace(Type type)
		{
			if (type != null && type.Namespace != _service.ServiceType.Namespace)
			{
				return $"{Namespaces.DataContractNamespace}{type.Namespace}";
			}

			return $"{Namespaces.DataContractNamespace}{_service.ServiceType.Namespace}";
		}

		private void WriteParameters(XmlDictionaryWriter writer, SoapMethodParameterInfo[] parameterInfos)
		{
			foreach (var parameterInfo in parameterInfos)
			{
				var elementAttribute = parameterInfo.Parameter.GetCustomAttribute<XmlElementAttribute>();
				var parameterName = !string.IsNullOrEmpty(elementAttribute?.ElementName)
										? elementAttribute.ElementName
										: parameterInfo.Parameter.GetCustomAttribute<MessageParameterAttribute>()?.Name ?? parameterInfo.Parameter.Name;
				var isRequired = !parameterInfo.Parameter.IsOptional;
				AddSchemaType(writer, parameterInfo.Parameter.ParameterType, parameterName, objectNamespace: elementAttribute?.Namespace ?? (parameterInfo.Namespace != "http://tempuri.org/" ? parameterInfo.Namespace : null), isRequired: isRequired);
			}
		}

		private void EnsureServiceKnownTypes(IEnumerable<ServiceKnownTypeAttribute> serviceKnownTypes)
<<<<<<< HEAD
=======
		{
			foreach (ServiceKnownTypeAttribute knownType in serviceKnownTypes)
			{
				if (knownType.Type is null)
				{
					throw new NotSupportedException($"Only type property of `{nameof(ServiceKnownTypeAttribute)}` is supported.");
				}

				// Add service known type
				_complexTypeToBuild[knownType.Type] = GetDataContractNamespace(knownType.Type);

				// Discover type known types
				DiscoverTypes(knownType.Type, false);
			}
		}

		private void AddOperations(XmlDictionaryWriter writer)
>>>>>>> 78dc5088
		{
			foreach (ServiceKnownTypeAttribute knownType in serviceKnownTypes)
			{
				if (knownType.Type is null)
				{
					throw new NotSupportedException($"Only type property of `{nameof(ServiceKnownTypeAttribute)}` is supported.");
				}

				// Add service known type
				_complexTypeToBuild[knownType.Type] = GetDataContractNamespace(knownType.Type);

				// Discover type known types
				DiscoverTypes(knownType.Type, false);
			}
		}

		private void AddContractOperations(XmlDictionaryWriter writer, ContractDescription contract)
		{
			IEnumerable<OperationDescription> operations = contract.Operations;

			writer.WriteStartElement("xs", "schema", Namespaces.XMLNS_XSD);
			writer.WriteAttributeString("elementFormDefault", "qualified");
			writer.WriteAttributeString("targetNamespace", contract.Namespace);
			writer.WriteXmlnsAttribute("xs", Namespaces.XMLNS_XSD);
			writer.WriteXmlnsAttribute("ser", Namespaces.SERIALIZATION_NS);

			_schemaNamespace = TargetNameSpace;
			_namespaceCounter = 1;

			//discovery all parameters types which namespaceses diff with service namespace
			foreach (OperationDescription operation in operations)
			{
				// Ensure operation service known type attributes
				EnsureServiceKnownTypes(operation.ServiceKnownTypes);

				foreach (var parameter in operation.AllParameters)
				{
					var type = parameter.Parameter.ParameterType;
					var typeInfo = type.GetTypeInfo();
					if (typeInfo.IsByRef)
					{
						type = typeInfo.GetElementType();
					}

					if (TypeIsComplexForWsdl(type, out type))
					{
						_complexTypeToBuild[type] = GetDataContractNamespace(type);
						DiscoverTypes(type, true);
					}
					else if (type.IsEnum || Nullable.GetUnderlyingType(type)?.IsEnum == true)
					{
						_complexTypeToBuild[type] = GetDataContractNamespace(type);
						DiscoverTypes(type, true);
					}
				}

				if (operation.DispatchMethod.ReturnType != typeof(void) && operation.DispatchMethod.ReturnType != typeof(Task))
				{
					var returnType = operation.DispatchMethod.ReturnType;
					if (returnType.IsConstructedGenericType && returnType.GetGenericTypeDefinition() == typeof(Task<>))
					{
						returnType = returnType.GetGenericArguments().First();
					}

					if (TypeIsComplexForWsdl(returnType, out returnType))
					{
						_complexTypeToBuild[returnType] = GetDataContractNamespace(returnType);
						DiscoverTypes(returnType, true);
					}
					else if (returnType.IsEnum || Nullable.GetUnderlyingType(returnType)?.IsEnum == true)
					{
						_complexTypeToBuild[returnType] = GetDataContractNamespace(returnType);
						DiscoverTypes(returnType, true);
					}
				}
			}

			var groupedByNamespace = _complexTypeToBuild.GroupBy(x => x.Value).ToDictionary(x => x.Key, x => x.Select(k => k.Key));

			foreach (var @namespace in groupedByNamespace.Keys.Where(x => x != null && x != _service.ServiceType.Namespace).Distinct())
			{
				writer.WriteStartElement("xs", "import", Namespaces.XMLNS_XSD);
				writer.WriteAttributeString("namespace", @namespace);
				writer.WriteEndElement();
			}

			foreach (OperationDescription operation in operations)
			{
				// input parameters of operation
				writer.WriteStartElement("xs", "element", Namespaces.XMLNS_XSD);
				writer.WriteAttributeString("name", operation.Name);
				writer.WriteStartElement("xs", "complexType", Namespaces.XMLNS_XSD);
				writer.WriteStartElement("xs", "sequence", Namespaces.XMLNS_XSD);

				WriteParameters(writer, operation.InParameters);

				writer.WriteEndElement(); // xs:sequence
				writer.WriteEndElement(); // xs:complexType
				writer.WriteEndElement(); // xs:element

				// output parameter / return of operation
				writer.WriteStartElement("xs", "element", Namespaces.XMLNS_XSD);
				writer.WriteAttributeString("name", operation.Name + "Response");
				writer.WriteStartElement("xs", "complexType", Namespaces.XMLNS_XSD);
				writer.WriteStartElement("xs", "sequence", Namespaces.XMLNS_XSD);

				if (operation.DispatchMethod.ReturnType != typeof(void) && operation.DispatchMethod.ReturnType != typeof(Task))
				{
					var returnType = operation.DispatchMethod.ReturnType;
					if (returnType.IsConstructedGenericType && returnType.GetGenericTypeDefinition() == typeof(Task<>))
					{
						returnType = returnType.GetGenericArguments().First();
					}

					var returnName = operation.DispatchMethod.ReturnParameter.GetCustomAttribute<MessageParameterAttribute>()?.Name ?? operation.Name + "Result";
					var isRequired = !operation.DispatchMethod.ReturnParameter.IsOptional;
					AddSchemaType(writer, returnType, returnName, false, GetDataContractNamespace(returnType), isRequired: isRequired);
				}

				WriteParameters(writer, operation.OutParameters);

				writer.WriteEndElement(); // xs:sequence
				writer.WriteEndElement(); // xs:complexType
				writer.WriteEndElement(); // xs:element

				AddFaultTypes(writer, operation);
			}

			writer.WriteEndElement(); // xs:schema
		}

		private void AddFaultTypes(XmlDictionaryWriter writer, OperationDescription operation)
		{
			foreach (var faultType in operation.Faults)
			{
				if (_complexTypeProcessed.Contains(faultType))
				{
					continue;
				}

				_complexTypeToBuild[faultType] = GetDataContractNamespace(faultType);
				DiscoverTypes(faultType, true);
			}
		}

		private void AddTypes(XmlDictionaryWriter writer)
		{
			writer.WriteStartElement("wsdl", "types", Namespaces.WSDL_NS);

			// Ensure service known type attributes
			// TODO: should we parse only contact attributes ??
			EnsureServiceKnownTypes(_service.ServiceKnownTypes);

			// Ensure service contract service known type attributes
			EnsureServiceKnownTypes(_service.Contracts.SelectMany(x => x.ServiceKnownTypes));

<<<<<<< HEAD
			foreach (ContractDescription contract in _service.Contracts)
			{
				AddContractOperations(writer, contract);
			}

=======
			AddOperations(writer);
>>>>>>> 78dc5088
			AddMSSerialization(writer);
			AddComplexTypes(writer);
			AddArrayTypes(writer);
			AddSystemTypes(writer);

			writer.WriteEndElement();
		}

		private void AddSystemTypes(XmlDictionaryWriter writer)
		{
			if (_buildDateTimeOffset)
			{
				writer.WriteStartElement("xs", "schema", Namespaces.XMLNS_XSD);
				writer.WriteXmlnsAttribute("xs", Namespaces.XMLNS_XSD);
				writer.WriteXmlnsAttribute("tns", Namespaces.SYSTEM_NS);
				writer.WriteAttributeString("elementFormDefault", "qualified");
				writer.WriteAttributeString("targetNamespace", Namespaces.SYSTEM_NS);

				writer.WriteStartElement("xs", "import", Namespaces.XMLNS_XSD);
				writer.WriteAttributeString("namespace", Namespaces.SERIALIZATION_NS);
				writer.WriteEndElement();

				writer.WriteStartElement("xs", "complexType", Namespaces.XMLNS_XSD);
				writer.WriteAttributeString("name", "DateTimeOffset");
				writer.WriteStartElement("xs", "annotation", Namespaces.XMLNS_XSD);
				writer.WriteStartElement("xs", "appinfo", Namespaces.XMLNS_XSD);

				writer.WriteElementString("IsValueType", Namespaces.SERIALIZATION_NS, "true");
				writer.WriteEndElement(); // xs:appinfo
				writer.WriteEndElement(); // xs:annotation

				writer.WriteStartElement("xs", "sequence", Namespaces.XMLNS_XSD);

				writer.WriteStartElement("xs", "element", Namespaces.XMLNS_XSD);
				writer.WriteAttributeString("name", "DateTime");
				writer.WriteAttributeString("type", "xs:dateTime");
				writer.WriteEndElement();

				writer.WriteStartElement("xs", "element", Namespaces.XMLNS_XSD);
				writer.WriteAttributeString("name", "OffsetMinutes");
				writer.WriteAttributeString("type", "xs:short");
				writer.WriteEndElement();

				writer.WriteEndElement(); // xs:sequence

				writer.WriteEndElement(); // xs:complexType

				writer.WriteStartElement("xs", "element", Namespaces.XMLNS_XSD);
				writer.WriteAttributeString("name", "DateTimeOffset");
				writer.WriteAttributeString("nillable", "true");
				writer.WriteAttributeString("type", "tns:DateTimeOffset");
				writer.WriteEndElement();

				writer.WriteEndElement(); // xs:schema
			}

			if (_buildDataTable)
			{
				writer.WriteStartElement("xs", "schema", Namespaces.XMLNS_XSD);
				writer.WriteAttributeString("elementFormDefault", "qualified");
				writer.WriteAttributeString("targetNamespace", Namespaces.SystemData_NS);
				writer.WriteXmlnsAttribute("xs", Namespaces.XMLNS_XSD);
				writer.WriteXmlnsAttribute("tns", Namespaces.SystemData_NS);

				writer.WriteStartElement("xs", "element", Namespaces.XMLNS_XSD);
				writer.WriteAttributeString("name", "DataTable");
				writer.WriteAttributeString("nillable", "true");

				writer.WriteStartElement("xs", "complexType", Namespaces.XMLNS_XSD);
				writer.WriteStartElement("xs", "annotation", Namespaces.XMLNS_XSD);

				writer.WriteStartElement("xs", "appinfo", Namespaces.XMLNS_XSD);
				writer.WriteStartElement("ActualType");
				writer.WriteAttributeString("xmlns", Namespaces.SERIALIZATION_NS);
				writer.WriteAttributeString("Name", "DataTable");
				writer.WriteAttributeString("Namespace", Namespaces.SystemData_NS);
				writer.WriteEndElement(); //actual type
				writer.WriteEndElement(); //appinfo
				writer.WriteEndElement(); //annotation

				writer.WriteStartElement("xs", "sequence", Namespaces.XMLNS_XSD);

				writer.WriteStartElement("xs", "any", Namespaces.XMLNS_XSD);
				writer.WriteAttributeString("minOccurs", "0");
				writer.WriteAttributeString("maxOccurs", "unbounded");
				writer.WriteAttributeString("namespace", Namespaces.XMLNS_XSD);
				writer.WriteAttributeString("processContents", "lax");
				writer.WriteEndElement(); //any

				writer.WriteStartElement("xs", "any", Namespaces.XMLNS_XSD);
				writer.WriteAttributeString("minOccurs", "1");
				writer.WriteAttributeString("namespace", "urn:schemas-microsoft-com:xml-diffgram-v1");
				writer.WriteAttributeString("processContents", "lax");
				writer.WriteEndElement(); //any

				writer.WriteEndElement(); //sequence

				writer.WriteEndElement();  //complexType

				writer.WriteEndElement(); //element

				writer.WriteEndElement(); //schema
			}
		}

		private void AddArrayTypes(XmlDictionaryWriter writer)
		{
			writer.WriteStartElement("xs", "schema", Namespaces.XMLNS_XSD);
			writer.WriteXmlnsAttribute("xs", Namespaces.XMLNS_XSD);
			writer.WriteXmlnsAttribute("tns", Namespaces.ARRAYS_NS);
			writer.WriteXmlnsAttribute("ser", Namespaces.SERIALIZATION_NS);
			writer.WriteAttributeString("elementFormDefault", "qualified");
			writer.WriteAttributeString("targetNamespace", Namespaces.ARRAYS_NS);
			_namespaceCounter = 1;
			_schemaNamespace = Namespaces.ARRAYS_NS;

			writer.WriteStartElement("xs", "import", Namespaces.XMLNS_XSD);
			writer.WriteAttributeString("namespace", Namespaces.SERIALIZATION_NS);
			writer.WriteEndElement();

			while (_arrayToBuild.Count > 0)
			{
				var toBuild = _arrayToBuild.Dequeue();
				var elType = toBuild.IsArray ? toBuild.GetElementType() : GetGenericType(toBuild);
				var sysType = ResolveSystemType(elType);
				var toBuildName = "ArrayOf" + sysType.name;

				if (!_buildArrayTypes.Contains(toBuildName))
				{
					writer.WriteStartElement("xs", "complexType", Namespaces.XMLNS_XSD);
					writer.WriteAttributeString("name", toBuildName);

					writer.WriteStartElement("xs", "sequence", Namespaces.XMLNS_XSD);
					AddSchemaType(writer, elType, null, true);
					writer.WriteEndElement(); // :sequence

					writer.WriteEndElement(); // xs:complexType

					writer.WriteStartElement("xs", "element", Namespaces.XMLNS_XSD);
					writer.WriteAttributeString("name", toBuildName);
					writer.WriteAttributeString("nillable", "true");
					writer.WriteAttributeString("type", "tns:" + toBuildName);
					writer.WriteEndElement(); // xs:element
					_buildArrayTypes.Add(toBuildName);
				}
			}

			writer.WriteEndElement(); // xs:schema
		}

		private void AddMSSerialization(XmlDictionaryWriter writer)
		{
			writer.WriteStartElement("xs", "schema", Namespaces.XMLNS_XSD);
			writer.WriteAttributeString("attributeFormDefault", "qualified");
			writer.WriteAttributeString("elementFormDefault", "qualified");
			writer.WriteAttributeString("targetNamespace", Namespaces.SERIALIZATION_NS);
			writer.WriteXmlnsAttribute("xs", Namespaces.XMLNS_XSD);
			writer.WriteXmlnsAttribute("tns", Namespaces.SERIALIZATION_NS);
			WriteSerializationElement(writer, "anyType", "xs:anyType", true);
			WriteSerializationElement(writer, "anyURI", "xs:anyURI", true);
			WriteSerializationElement(writer, "base64Binary", "xs:base64Binary", true);
			WriteSerializationElement(writer, "boolean", "xs:boolean", true);
			WriteSerializationElement(writer, "byte", "xs:byte", true);
			WriteSerializationElement(writer, "dateTime", "xs:dateTime", true);
			WriteSerializationElement(writer, "decimal", "xs:decimal", true);
			WriteSerializationElement(writer, "double", "xs:double", true);
			WriteSerializationElement(writer, "float", "xs:float", true);
			WriteSerializationElement(writer, "int", "xs:int", true);
			WriteSerializationElement(writer, "long", "xs:long", true);
			WriteSerializationElement(writer, "QName", "xs:QName", true);
			WriteSerializationElement(writer, "short", "xs:short", true);
			WriteSerializationElement(writer, "string", "xs:string", true);
			WriteSerializationElement(writer, "unsignedByte", "xs:unsignedByte", true);
			WriteSerializationElement(writer, "unsignedInt", "xs:unsignedInt", true);
			WriteSerializationElement(writer, "unsignedLong", "xs:unsignedLong", true);
			WriteSerializationElement(writer, "unsignedShort", "xs:unsignedShort", true);

			WriteSerializationElement(writer, "char", "tns:char", true);
			writer.WriteStartElement("xs", "simpleType", Namespaces.XMLNS_XSD);
			writer.WriteAttributeString("name", "char");
			writer.WriteStartElement("xs", "restriction", Namespaces.XMLNS_XSD);
			writer.WriteAttributeString("base", "xs:int");
			writer.WriteEndElement();
			writer.WriteEndElement();

			WriteSerializationElement(writer, "duration", "tns:duration", true);
			writer.WriteStartElement("xs", "simpleType", Namespaces.XMLNS_XSD);
			writer.WriteAttributeString("name", "duration");
			writer.WriteStartElement("xs", "restriction", Namespaces.XMLNS_XSD);
			writer.WriteAttributeString("base", "xs:duration");
			writer.WriteStartElement("xs", "pattern", Namespaces.XMLNS_XSD);
			writer.WriteAttributeString("value", @"\-?P(\d*D)?(T(\d*H)?(\d*M)?(\d*(\.\d*)?S)?)?");
			writer.WriteEndElement();
			writer.WriteStartElement("xs", "minInclusive", Namespaces.XMLNS_XSD);
			writer.WriteAttributeString("value", @"-P10675199DT2H48M5.4775808S");
			writer.WriteEndElement();
			writer.WriteStartElement("xs", "maxInclusive", Namespaces.XMLNS_XSD);
			writer.WriteAttributeString("value", @"P10675199DT2H48M5.4775807S");
			writer.WriteEndElement();
			writer.WriteEndElement();
			writer.WriteEndElement();

			WriteSerializationElement(writer, "guid", "tns:guid", true);
			writer.WriteStartElement("xs", "simpleType", Namespaces.XMLNS_XSD);
			writer.WriteAttributeString("name", "guid");
			writer.WriteStartElement("xs", "restriction", Namespaces.XMLNS_XSD);
			writer.WriteAttributeString("base", "xs:string");
			writer.WriteStartElement("xs", "pattern", Namespaces.XMLNS_XSD);
			writer.WriteAttributeString("value", @"[\da-fA-F]{8}-[\da-fA-F]{4}-[\da-fA-F]{4}-[\da-fA-F]{4}-[\da-fA-F]{12}");
			writer.WriteEndElement();
			writer.WriteEndElement();
			writer.WriteEndElement();

			writer.WriteStartElement("xs", "attribute", Namespaces.XMLNS_XSD);
			writer.WriteAttributeString("name", "FactoryType");
			writer.WriteAttributeString("type", "xs:QName");
			writer.WriteEndElement();

			writer.WriteStartElement("xs", "attribute", Namespaces.XMLNS_XSD);
			writer.WriteAttributeString("name", "Id");
			writer.WriteAttributeString("type", "xs:ID");
			writer.WriteEndElement();

			writer.WriteStartElement("xs", "attribute", Namespaces.XMLNS_XSD);
			writer.WriteAttributeString("name", "Ref");
			writer.WriteAttributeString("type", "xs:IDREF");
			writer.WriteEndElement();

			writer.WriteEndElement(); //schema
		}

		private void WriteSerializationElement(XmlDictionaryWriter writer, string name, string type, bool nillable)
		{
			if (!_builtSerializationElements.Contains(name))
			{
				writer.WriteStartElement("xs", "element", Namespaces.XMLNS_XSD);
				writer.WriteAttributeString("name", name);
				writer.WriteAttributeString("nillable", nillable ? "true" : "false");
				writer.WriteAttributeString("type", type);
				writer.WriteEndElement();

				_builtSerializationElements.Add(name);
			}
		}

		private void AddComplexTypes(XmlDictionaryWriter writer)
		{
			foreach (var type in _complexTypeToBuild.ToArray())
			{
				_complexTypeToBuild[type.Key] = GetDataContractNamespace(type.Key);
				DiscoverTypes(type.Key, true);
			}

			var groupedByNamespace = _complexTypeToBuild.GroupBy(x => x.Value).ToDictionary(x => x.Key, x => x.Select(k => k.Key));

			foreach (var types in groupedByNamespace.Distinct())
			{
				writer.WriteStartElement("xs", "schema", Namespaces.XMLNS_XSD);
				writer.WriteAttributeString("elementFormDefault", "qualified");
				writer.WriteAttributeString("targetNamespace", GetModelNamespace(types.Key));
				writer.WriteXmlnsAttribute("xs", Namespaces.XMLNS_XSD);
				writer.WriteXmlnsAttribute("tns", GetModelNamespace(types.Key));
				writer.WriteXmlnsAttribute("ser", Namespaces.SERIALIZATION_NS);

				_namespaceCounter = 1;
				_schemaNamespace = GetModelNamespace(types.Key);

				writer.WriteStartElement("xs", "import", Namespaces.XMLNS_XSD);
				writer.WriteAttributeString("namespace", Namespaces.SYSTEM_NS);
				writer.WriteEndElement();

				writer.WriteStartElement("xs", "import", Namespaces.XMLNS_XSD);
				writer.WriteAttributeString("namespace", Namespaces.ARRAYS_NS);
				writer.WriteEndElement();

				foreach (var type in types.Value.Distinct(new TypesComparer(GetTypeName)))
				{
					if (type.IsEnum)
					{
						WriteEnum(writer, type);
					}
					else
					{
						WriteComplexType(writer, type);
					}

					writer.WriteStartElement("xs", "element", Namespaces.XMLNS_XSD);
					writer.WriteAttributeString("name", GetTypeName(type));
					if (!type.IsEnum || Nullable.GetUnderlyingType(type) != null)
					{
						writer.WriteAttributeString("nillable", "true");
					}

					writer.WriteAttributeString("type", "tns:" + GetTypeName(type));
					writer.WriteEndElement(); // xs:element
				}

				writer.WriteEndElement();
			}
		}

		private void DiscoverTypes(Type type, bool isRootType)
		{
			//guard against infinity recursion
			//check is made against _complexTypeProcessed, which contains types that have been
			//discovered by the current method
			if (_complexTypeProcessed.Contains(type))
			{
				return;
			}

			if (type == typeof(DateTimeOffset))
			{
				return;
			}

			//type will be processed, so can be added to _complexTypeProcessed
			_complexTypeProcessed.Add(type);

			// discover known types
			IEnumerable<KnownTypeAttribute> knownTypes = type.GetCustomAttributes<KnownTypeAttribute>(inherit: false);
			foreach (KnownTypeAttribute knownType in knownTypes)
			{
				if (knownType.Type is null)
				{
					throw new NotSupportedException($"Only type property of `{nameof(KnownTypeAttribute)}` is supported.");
				}

				// add known type
				_complexTypeToBuild[knownType.Type] = GetDataContractNamespace(knownType.Type);

				// discover recursive
				DiscoverTypes(knownType.Type, false);
			}

			if (HasBaseType(type) && type.BaseType != null)
			{
				_complexTypeToBuild[type.BaseType] = GetDataContractNamespace(type.BaseType);
				DiscoverTypes(type.BaseType, false);
			}

			if ((type.IsArray || typeof(IEnumerable).IsAssignableFrom(type)) && type.IsGenericType)
			{
				var genericType = GetGenericType(type);
				var (name, _) = ResolveSystemType(genericType);
				if (string.IsNullOrEmpty(name))
				{
					_complexTypeToBuild[genericType] = GetDataContractNamespace(genericType);
					DiscoverTypes(genericType, true);
				}
			}

			foreach (var property in type.GetProperties().Where(prop =>
						prop.DeclaringType == type
						&& prop.CustomAttributes.All(attr => attr.AttributeType.Name != "IgnoreDataMemberAttribute")
						&& !prop.PropertyType.IsPrimitive
						&& !SysTypeDic.ContainsKey(prop.PropertyType.FullName)
						&& prop.PropertyType != typeof(ValueType)
						&& prop.PropertyType != typeof(DateTimeOffset)))
			{
				Type propertyType;
				var underlyingType = Nullable.GetUnderlyingType(property.PropertyType);

				if (Nullable.GetUnderlyingType(property.PropertyType) != null)
				{
					propertyType = underlyingType;
				}
				else if (property.PropertyType.IsArray || typeof(IEnumerable).IsAssignableFrom(property.PropertyType))
				{
					propertyType = property.PropertyType.IsArray
						? property.PropertyType.GetElementType()
						: GetGenericType(property.PropertyType);
					_complexTypeToBuild[property.PropertyType] = GetDataContractNamespace(property.PropertyType);
				}
				else
				{
					propertyType = property.PropertyType;
				}

				if (propertyType != null && !propertyType.IsPrimitive && !SysTypeDic.ContainsKey(propertyType.FullName))
				{
					if (propertyType == type)
					{
						continue;
					}

					_complexTypeToBuild[propertyType] = GetDataContractNamespace(propertyType);
					DiscoverTypes(propertyType, false);
				}
			}
		}

		private void WriteEnum(XmlDictionaryWriter writer, Type type)
		{
			if (type.IsByRef)
			{
				type = type.GetElementType();
			}

			var typeName = GetTypeName(type);

			if (!_builtEnumTypes.Contains(typeName))
			{
				writer.WriteStartElement("xs", "simpleType", Namespaces.XMLNS_XSD);
				writer.WriteAttributeString("name", typeName);
				writer.WriteStartElement("xs", "restriction", Namespaces.XMLNS_XSD);
				writer.WriteAttributeString("base", "xs:string");

				foreach (var name in Enum.GetNames(type))
				{
					writer.WriteStartElement("xs", "enumeration", Namespaces.XMLNS_XSD);

					// Search for EnumMember attribute. If available, get enum value from its Value field
					var enumMemberAttribute = ((EnumMemberAttribute[])type.GetField(name).GetCustomAttributes(typeof(EnumMemberAttribute), true)).SingleOrDefault();
					var value = enumMemberAttribute is null || !enumMemberAttribute.IsValueSetExplicitly
						? name
						: enumMemberAttribute.Value;

					writer.WriteAttributeString("value", value);
					writer.WriteEndElement(); // xs:enumeration
				}

				writer.WriteEndElement(); // xs:restriction
				writer.WriteEndElement(); // xs:simpleType

				_builtEnumTypes.Add(typeName);
			}
		}

		private void WriteComplexType(XmlDictionaryWriter writer, Type type)
		{
			var toBuildName = GetTypeName(type);

			if (_builtComplexTypes.Contains(toBuildName))
			{
				return;
			}

			writer.WriteStartElement("xs", "complexType", Namespaces.XMLNS_XSD);
			writer.WriteAttributeString("name", toBuildName);
			writer.WriteAttributeString("xmlns", "ser", null, Namespaces.SERIALIZATION_NS);

			if (type.IsValueType && ResolveSystemType(type).name == null)
			{
				writer.WriteStartElement("xs", "annotation", Namespaces.XMLNS_XSD);
				writer.WriteStartElement("xs", "appinfo", Namespaces.XMLNS_XSD);
				writer.WriteStartElement("IsValueType", Namespaces.SERIALIZATION_NS);
				writer.WriteValue(true);
				writer.WriteEndElement();
				writer.WriteEndElement();
				writer.WriteEndElement();
			}

			var hasBaseType = HasBaseType(type);

			if (hasBaseType)
			{
				writer.WriteStartElement("xs", "complexContent", Namespaces.XMLNS_XSD);

				writer.WriteAttributeString("mixed", "false");

				writer.WriteStartElement("xs", "extension", Namespaces.XMLNS_XSD);

				var modelNamespace = GetDataContractNamespace(type.BaseType);

				var typeName = GetTypeName(type.BaseType);

				if (_schemaNamespace != modelNamespace)
				{
					var ns = $"q{_namespaceCounter++}";
					writer.WriteAttributeString("base", $"{ns}:{typeName}");
					writer.WriteAttributeString("xmlns", ns, null, modelNamespace);
				}
				else
				{
					writer.WriteAttributeString("base", $"tns:{typeName}");
				}
			}

			writer.WriteStartElement("xs", "sequence", Namespaces.XMLNS_XSD);

			if (type.IsArray || typeof(IEnumerable).IsAssignableFrom(type))
			{
				var elementType = type.IsArray ? type.GetElementType() : GetGenericType(type);

				string elementName = null;
				var collectionDataContractAttribute = type.GetCustomAttribute<CollectionDataContractAttribute>();
				if (collectionDataContractAttribute != null && collectionDataContractAttribute.IsItemNameSetExplicitly)
				{
					elementName = collectionDataContractAttribute.ItemName;
				}

				AddSchemaType(writer, elementType, elementName, true, GetDataContractNamespace(type));
			}
			else
			{
				var properties = type.GetProperties().Where(prop =>
					prop.DeclaringType == type &&
					prop.CustomAttributes.All(attr => attr.AttributeType.Name != "IgnoreDataMemberAttribute"));

				var dataMembersToWrite = new List<DataMemberDescription>();

				//TODO: base type properties
				//TODO: enforce order attribute parameters
				foreach (var property in properties)
				{
					var propertyName = property.Name;

					var attributes = property.GetCustomAttributes(true);
					int order = 0;
					bool isRequired = false;
					foreach (var attr in attributes)
					{
						if (attr is DataMemberAttribute dataContractAttribute)
						{
							if (dataContractAttribute.IsNameSetExplicitly)
							{
								propertyName = dataContractAttribute.Name;
							}

							if (dataContractAttribute.Order > 0)
							{
								order = dataContractAttribute.Order;
							}

							isRequired = dataContractAttribute.IsRequired;

							break;
						}
					}

					dataMembersToWrite.Add(new DataMemberDescription
					{
						Name = propertyName,
						Type = property.PropertyType,
						Order = order,
						IsRequired = isRequired
					});
				}

				foreach (var p in dataMembersToWrite.OrderBy(x => x.Order).ThenBy(p => p.Name, StringComparer.Ordinal))
				{
					AddSchemaType(writer, p.Type, p.Name, false, GetDataContractNamespace(p.Type), p.IsRequired);
				}
			}

			writer.WriteEndElement(); // xs:sequence

			if (hasBaseType)
			{
				writer.WriteEndElement(); // xs:extension
				writer.WriteEndElement(); // xs:complexContent
			}

			writer.WriteEndElement(); // xs:complexType

			_builtComplexTypes.Add(toBuildName);
		}

		private void AddMessages(XmlDictionaryWriter writer)
		{
			foreach (var operation in _service.Operations)
			{
				// input
				writer.WriteStartElement("wsdl", "message", Namespaces.WSDL_NS);
				writer.WriteAttributeString("name", $"{BindingType}_{operation.Name}_InputMessage");
				writer.WriteStartElement("wsdl", "part", Namespaces.WSDL_NS);
				writer.WriteAttributeString("name", "parameters");

				string inputElement = "tns:" + operation.Name;
				if (operation.Contract.Name != BindingType)
				{
					var ns = $"q{_namespaceCounter++}";
					writer.WriteXmlnsAttribute($"{ns}", operation.Contract.Namespace);

					inputElement = $"{ns}:{operation.Name}";
				}

				writer.WriteAttributeString("element", inputElement);
				writer.WriteEndElement(); // wsdl:part
				writer.WriteEndElement(); // wsdl:message

				// output
				if (!operation.IsOneWay)
				{
					writer.WriteStartElement("wsdl", "message", Namespaces.WSDL_NS);
					writer.WriteAttributeString("name", $"{BindingType}_{operation.Name}_OutputMessage");
					writer.WriteStartElement("wsdl", "part", Namespaces.WSDL_NS);
					writer.WriteAttributeString("name", "parameters");

					string outputElement = "tns:" + operation.Name + "Response";
					if (operation.Contract.Name != BindingType)
					{
						var ns = $"q{_namespaceCounter++}";
						writer.WriteXmlnsAttribute($"{ns}", operation.Contract.Namespace);

						outputElement = $"{ns}:{operation.Name}Response";
					}

					writer.WriteAttributeString("element", outputElement);
					writer.WriteEndElement(); // wsdl:part
					writer.WriteEndElement(); // wsdl:message
				}

				AddMessageFaults(writer, operation);
			}
		}

		private void AddMessageFaults(XmlDictionaryWriter writer, OperationDescription operation)
		{
			foreach (Type fault in operation.Faults)
			{
				writer.WriteStartElement("wsdl", "message", Namespaces.WSDL_NS);
				writer.WriteAttributeString("name", $"{BindingType}_{operation.Name}_{fault.Name}Fault_FaultMessage");
				writer.WriteStartElement("wsdl", "part", Namespaces.WSDL_NS);
				writer.WriteAttributeString("name", "detail");
				var ns = $"q{_namespaceCounter++}";
				writer.WriteAttributeString("element", $"{ns}:{fault.Name}");
				writer.WriteAttributeString("xmlns", ns, null, GetDataContractNamespace(fault));
				writer.WriteEndElement(); // wsdl:part
				writer.WriteEndElement(); // wsdl:message
			}
		}

		private void AddPortType(XmlDictionaryWriter writer)
		{
			writer.WriteStartElement("wsdl", "portType", Namespaces.WSDL_NS);
			writer.WriteAttributeString("name", BindingType);
			foreach (var operation in _service.Operations)
			{
				writer.WriteStartElement("wsdl", "operation", Namespaces.WSDL_NS);
				writer.WriteAttributeString("name", operation.Name);
				writer.WriteStartElement("wsdl", "input", Namespaces.WSDL_NS);
				writer.WriteAttributeString("wsam", "Action", Namespaces.WSAM_NS, operation.SoapAction);
				writer.WriteAttributeString("message", $"tns:{BindingType}_{operation.Name}_InputMessage");
				writer.WriteEndElement(); // wsdl:input

				if (!operation.IsOneWay)
				{
					writer.WriteStartElement("wsdl", "output", Namespaces.WSDL_NS);
					writer.WriteAttributeString("wsam", "Action", Namespaces.WSAM_NS, operation.SoapAction + "Response");
					writer.WriteAttributeString("message", $"tns:{BindingType}_{operation.Name}_OutputMessage");
					writer.WriteEndElement(); // wsdl:output
				}

				AddPortTypeFaults(writer, operation);

				writer.WriteEndElement(); // wsdl:operation
			}

			writer.WriteEndElement(); // wsdl:portType
		}

		private void AddPortTypeFaults(XmlDictionaryWriter writer, OperationDescription operation)
		{
			foreach (Type fault in operation.Faults)
			{
				writer.WriteStartElement("wsdl", "fault", Namespaces.WSDL_NS);
				writer.WriteAttributeString("wsam", "Action", Namespaces.WSAM_NS, $"{operation.SoapAction}{fault.Name}Fault");
				writer.WriteAttributeString("name", $"{fault.Name}Fault");
				writer.WriteAttributeString("message", $"tns:{_service.GeneralContract.Name}_{operation.Name}_{fault.Name}Fault_FaultMessage");
				writer.WriteEndElement(); // wsdl:fault
			}
		}

		private void AddBinding(XmlDictionaryWriter writer)
		{
			writer.WriteStartElement("wsdl", "binding", Namespaces.WSDL_NS);
			writer.WriteAttributeString("name", BindingName);
			writer.WriteAttributeString("type", "tns:" + BindingType);

			if (_binding.HasBasicAuth())
			{
				writer.WriteStartElement("wsp", "PolicyReference", Namespaces.WSP_NS);
				writer.WriteAttributeString("URI", $"#{_binding.Name}_{BindingType}_policy");
				writer.WriteEndElement();
			}

			writer.WriteStartElement("soap", "binding", Namespaces.SOAP11_NS);
			writer.WriteAttributeString("transport", Namespaces.TRANSPORT_SCHEMA);
			writer.WriteEndElement(); // soap:binding

			foreach (var operation in _service.Operations)
			{
				writer.WriteStartElement("wsdl", "operation", Namespaces.WSDL_NS);
				writer.WriteAttributeString("name", operation.Name);

				writer.WriteStartElement("soap", "operation", Namespaces.SOAP11_NS);
				writer.WriteAttributeString("soapAction", operation.SoapAction);
				writer.WriteAttributeString("style", "document");
				writer.WriteEndElement(); // soap:operation

				writer.WriteStartElement("wsdl", "input", Namespaces.WSDL_NS);
				writer.WriteStartElement("soap", "body", Namespaces.SOAP11_NS);
				writer.WriteAttributeString("use", "literal");
				writer.WriteEndElement(); // soap:body
				writer.WriteEndElement(); // wsdl:input

				if (!operation.IsOneWay)
				{
					writer.WriteStartElement("wsdl", "output", Namespaces.WSDL_NS);
					writer.WriteStartElement("soap", "body", Namespaces.SOAP11_NS);
					writer.WriteAttributeString("use", "literal");
					writer.WriteEndElement(); // soap:body
					writer.WriteEndElement(); // wsdl:output
				}

				AddBindingFaults(writer, operation);

				writer.WriteEndElement(); // wsdl:operation
			}

			writer.WriteEndElement(); // wsdl:binding
		}

		private void AddBindingFaults(XmlDictionaryWriter writer, OperationDescription operation)
		{
			foreach (Type fault in operation.Faults)
			{
				writer.WriteStartElement("wsdl", "fault", Namespaces.WSDL_NS);
				writer.WriteAttributeString("name", $"{fault.Name}Fault");

				writer.WriteStartElement("soap", "fault", Namespaces.SOAP11_NS);
				writer.WriteAttributeString("use", "literal");
				writer.WriteAttributeString("name", $"{fault.Name}Fault");
				writer.WriteEndElement(); // soap:fault

				writer.WriteEndElement(); // wsdl:fault
			}
		}

		private void AddService(XmlDictionaryWriter writer)
		{
			writer.WriteStartElement("wsdl", "service", Namespaces.WSDL_NS);
			writer.WriteAttributeString("name", _service.ServiceType.Name);

			writer.WriteStartElement("wsdl", "port", Namespaces.WSDL_NS);
			writer.WriteAttributeString("name", PortName);
			writer.WriteAttributeString("binding", "tns:" + BindingName);

			writer.WriteStartElement("soap", "address", Namespaces.SOAP11_NS);

			writer.WriteAttributeString("location", _baseUrl);
			writer.WriteEndElement(); // soap:address

			writer.WriteEndElement(); // wsdl:port
		}

		private void AddSchemaType(XmlDictionaryWriter writer, Type type, string name, bool isArray = false, string objectNamespace = null, bool isRequired = false)
		{
			var typeInfo = type.GetTypeInfo();
			var typeName = GetTypeName(type);

			if (typeInfo.IsByRef)
			{
				type = typeInfo.GetElementType();
			}

			if (writer.TryAddSchemaTypeFromXmlSchemaProviderAttribute(type, name, SoapSerializer.DataContractSerializer))
			{
				return;
			}

			writer.WriteStartElement("xs", "element", Namespaces.XMLNS_XSD);

			if (objectNamespace == null)
			{
				objectNamespace = GetModelNamespace(type);
			}

			if (typeInfo.IsEnum || Nullable.GetUnderlyingType(typeInfo)?.IsEnum == true)
			{
				WriteComplexElementType(writer, typeName, _schemaNamespace, objectNamespace, type);

				if (string.IsNullOrEmpty(name))
				{
					name = typeName;
				}

				writer.WriteAttributeString("name", name);

				if (isArray)
				{
					writer.WriteAttributeString("minOccurs", isRequired ? "1" : "0");
					writer.WriteAttributeString("maxOccurs", "unbounded");
				}
			}
			else if (type.IsValueType)
			{
				string xsTypename;
				if (typeof(DateTimeOffset).IsAssignableFrom(type))
				{
					if (string.IsNullOrEmpty(name))
					{
						name = typeName;
					}

					var ns = $"q{_namespaceCounter++}";
					xsTypename = $"{ns}:{typeName}";
					writer.WriteXmlnsAttribute($"{ns}", Namespaces.SYSTEM_NS);

					_buildDateTimeOffset = true;
				}
				else
				{
					Type underlyingType = Nullable.GetUnderlyingType(type);
					if (underlyingType != null)
					{
						objectNamespace = GetDataContractNamespace(underlyingType);
						typeName = GetTypeName(underlyingType);

						if (ResolveSystemType(underlyingType).name != null)
						{
							var sysType = ResolveSystemType(underlyingType);
							xsTypename = $"{(sysType.ns == Namespaces.SERIALIZATION_NS ? "ser" : "xs")}:{sysType.name}";
							writer.WriteAttributeString("nillable", "true");
						}
						else if (_schemaNamespace != objectNamespace)
						{
							var ns = $"q{_namespaceCounter++}";
							writer.WriteXmlnsAttribute($"{ns}", GetDataContractNamespace(type));

							xsTypename = $"{ns}:{typeName}";
						}
						else
						{
							xsTypename = $"tns:{typeName}";
						}
					}
					else
					{
						if (ResolveSystemType(type).name != null)
						{
							var sysType = ResolveSystemType(type);
							xsTypename = $"{(sysType.ns == Namespaces.SERIALIZATION_NS ? "ser" : "xs")}:{sysType.name}";
						}
						else if (_schemaNamespace != objectNamespace)
						{
							var ns = $"q{_namespaceCounter++}";
							writer.WriteXmlnsAttribute($"{ns}", GetDataContractNamespace(type));

							xsTypename = $"{ns}:{typeName}";
						}
						else
						{
							xsTypename = $"tns:{typeName}";
						}
					}
				}

				writer.WriteAttributeString("minOccurs", isRequired ? "1" : "0");
				if (isArray)
				{
					writer.WriteAttributeString("maxOccurs", "unbounded");
				}

				if (string.IsNullOrEmpty(name))
				{
					name = xsTypename.Split(':')[1];
				}

				writer.WriteAttributeString("name", name);
				writer.WriteAttributeString("type", xsTypename);
			}
			else
			{
				writer.WriteAttributeString("minOccurs", isRequired ? "1" : "0");
				if (isArray)
				{
					writer.WriteAttributeString("maxOccurs", "unbounded");
				}

				if (type.Name == "String" || type.Name == "String&")
				{
					if (string.IsNullOrEmpty(name))
					{
						name = "string";
					}

					writer.WriteAttributeString("name", name);
					writer.WriteAttributeString("nillable", "true");
					writer.WriteAttributeString("type", "xs:string");
				}
				else if (type.Name == "Object" || type.Name == "Object&")
				{
					if (string.IsNullOrEmpty(name))
					{
						name = "anyType";
					}

					writer.WriteAttributeString("name", name);
					writer.WriteAttributeString("type", "xs:anyType");
				}
				else if (type.Name == "Uri" || type.Name == "Uri&")
				{
					if (string.IsNullOrEmpty(name))
					{
						name = "anyURI";
					}

					// TODO: should we compare namespace to `System.Uri` or ensure type assembly is mscorelib/System
					writer.WriteAttributeString("name", name);
					writer.WriteAttributeString("type", "xs:anyURI");
				}
				else if (type == typeof(DataTable))
				{
					_buildDataTable = true;

					writer.WriteAttributeString("name", name);
					writer.WriteAttributeString("nillable", "true");
					writer.WriteStartElement("xs", "complexType", Namespaces.XMLNS_XSD);
					writer.WriteStartElement("xs", "annotation", Namespaces.XMLNS_XSD);
					writer.WriteStartElement("xs", "appinfo", Namespaces.XMLNS_XSD);
					writer.WriteStartElement("ActualType");
					writer.WriteAttributeString("xmlns", Namespaces.SERIALIZATION_NS);
					writer.WriteAttributeString("Name", "DataTable");
					writer.WriteAttributeString("Namespace", Namespaces.SystemData_NS);
					writer.WriteEndElement(); //actual type
					writer.WriteEndElement(); // appinfo
					writer.WriteEndElement(); //annotation
					writer.WriteEndElement(); //complex type

					writer.WriteStartElement("xs", "sequence", Namespaces.XMLNS_XSD);

					writer.WriteStartElement("xs", "any", Namespaces.XMLNS_XSD);
					writer.WriteAttributeString("minOccurs", "0");
					writer.WriteAttributeString("maxOccurs", "unbounded");
					writer.WriteAttributeString("namespace", Namespaces.XMLNS_XSD);
					writer.WriteAttributeString("processContents", "lax");
					writer.WriteEndElement();

					writer.WriteStartElement("xs", "any", Namespaces.XMLNS_XSD);
					writer.WriteAttributeString("minOccurs", "1");
					writer.WriteAttributeString("namespace", "urn:schemas-microsoft-com:xml-diffgram-v1");
					writer.WriteAttributeString("processContents", "lax");
					writer.WriteEndElement();

					writer.WriteEndElement(); //sequence
				}
				else if (type.Name == "Byte[]")
				{
					if (string.IsNullOrEmpty(name))
					{
						name = "base64Binary";
					}

					writer.WriteAttributeString("name", name);
					writer.WriteAttributeString("type", "xs:base64Binary");
				}
				else if (type == typeof(Stream) || typeof(Stream).IsAssignableFrom(type))
				{
					name = "StreamBody";

					writer.WriteAttributeString("name", name);
					writer.WriteAttributeString("type", "xs:base64Binary");
				}
				else if (typeof(IEnumerable).IsAssignableFrom(type))
				{
					var elType = type;

					var collectionDataContractAttribute = type.GetCustomAttribute<CollectionDataContractAttribute>();
					if (collectionDataContractAttribute == null)
					{
						elType = elType.IsArray ? type.GetElementType() : GetGenericType(type);
					}

					var sysType = ResolveSystemType(elType);
					if (sysType.name != null)
					{
						if (string.IsNullOrEmpty(name))
						{
							name = typeName;
						}

						var ns = $"q{_namespaceCounter++}";

						writer.WriteXmlnsAttribute($"{ns}", Namespaces.ARRAYS_NS);
						writer.WriteAttributeString("name", name);
						writer.WriteAttributeString("nillable", "true");
						writer.WriteAttributeString("type", $"{ns}:ArrayOf{sysType.name}");

						_arrayToBuild.Enqueue(type);
					}
					else
					{
						if (string.IsNullOrEmpty(name))
						{
							name = typeName;
						}

						writer.WriteAttributeString("name", name);
						WriteComplexElementType(writer, typeName, _schemaNamespace, objectNamespace, type);
						_complexTypeToBuild[type] = GetDataContractNamespace(type);
					}
				}
				else
				{
					if (string.IsNullOrEmpty(name))
					{
						name = typeName;
					}

					writer.WriteAttributeString("name", name);
					WriteComplexElementType(writer, typeName, _schemaNamespace, objectNamespace, type);
					_complexTypeToBuild[type] = GetDataContractNamespace(type);
				}
			}

			writer.WriteEndElement(); // xs:element
		}

		private bool TypeIsComplexForWsdl(Type type, out Type resultType)
		{
			var typeInfo = type.GetTypeInfo();
			resultType = type;

			if (typeInfo.IsByRef)
			{
				type = typeInfo.GetElementType();
			}

			if (typeof(IEnumerable).IsAssignableFrom(type))
			{
				var collectionDataContractAttribute = type.GetCustomAttribute<CollectionDataContractAttribute>();
				if (collectionDataContractAttribute != null)
				{
					return true;
				}

				resultType = type.IsArray ? type.GetElementType() : GetGenericType(type);
				type = resultType;
			}

			if (typeInfo.IsEnum)
			{
				return false;
			}

			if (type.Name == "String" || type.Name == "String&")
			{
				return false;
			}

			if (type == typeof(System.Xml.Linq.XElement))
			{
				return false;
			}

			if (type == typeof(DataTable))
			{
				return false;
			}

			if (type.Name == "Byte[]")
			{
				return false;
			}

			if (SysTypeDic.ContainsKey(type.FullName))
			{
				return false;
			}

			return true;
		}

		private void WriteComplexElementType(XmlDictionaryWriter writer, string typeName, string schemaNamespace, string objectNamespace, Type type)
		{
			var underlying = Nullable.GetUnderlyingType(type);
			if (!type.IsEnum || underlying != null)
			{
				writer.WriteAttributeString("nillable", "true");
			}

			// In case of Nullable<T>, type is replaced by the underlying type
			if (underlying?.IsEnum == true)
			{
				type = underlying;
				typeName = GetTypeName(underlying);
				objectNamespace = GetModelNamespace(underlying);
			}

			if (schemaNamespace != objectNamespace)
			{
				var ns = $"q{_namespaceCounter++}";
				writer.WriteXmlnsAttribute($"{ns}", GetDataContractNamespace(type));
				writer.WriteAttributeString("type", $"{ns}:{typeName}");
			}
			else
			{
				writer.WriteAttributeString("type", $"tns:{typeName}");
			}
		}

		private string GetTypeName(Type type)
		{
			if (type.IsGenericType && !type.IsArray && !typeof(IEnumerable).IsAssignableFrom(type))
			{
				var genericTypes = GetGenericTypes(type);
				var genericTypeNames = genericTypes.Select(a => GetTypeName(a));

				var typeName = ReplaceGenericNames(type.Name);
				typeName = typeName + "Of" + string.Concat(genericTypeNames);
				return typeName;
			}

			if (type.IsArray)
			{
				return "ArrayOf" + GetTypeName(type.GetElementType());
			}

			//Special case as string is IEnumerable and we don't want to turn it into System.Object
			if (typeof(IEnumerable).IsAssignableFrom(type) && type != typeof(string))
			{
				var collectionDataContractAttribute = type.GetCustomAttribute<CollectionDataContractAttribute>();
				if (collectionDataContractAttribute != null)
				{
					var typeName = collectionDataContractAttribute.IsNameSetExplicitly
						? collectionDataContractAttribute.Name
						: ReplaceGenericNames(type.Name);

					if (type.IsGenericType)
					{
						var genericType = GetGenericType(type);

						var (name, _) = ResolveSystemType(genericType);
						var genericTypeName = string.IsNullOrEmpty(name) ? GetTypeName(genericType) : name;

						typeName = string.Format(typeName, genericTypeName);
					}

					return typeName;
				}
				else
				{
					return "ArrayOf" + GetTypeName(GetGenericType(type));
				}
			}

			// Make use of DataContract attribute, if set, as it may contain a Name override
			var dataContractAttribute = type.GetCustomAttribute<DataContractAttribute>();
			if (dataContractAttribute != null && dataContractAttribute.IsNameSetExplicitly)
			{
				return dataContractAttribute.Name;
			}

			return type.Name;
		}

		private string ReplaceGenericNames(string name)
		{
			if (name.Contains("`"))
			{
				//Regex would be easier
				foreach (var number in _numbers)
				{
					name = name.Replace("`" + number, "`" + string.Empty);
				}

				return name.Replace("`", string.Empty);
			}
			else
			{
				return name;
			}
		}

		private (string name, string ns) ResolveSystemType(Type type)
		{
			if (SysTypeDic.ContainsKey(type.FullName))
			{
				return SysTypeDic[type.FullName];
			}

			return (null, null);
		}

		private bool HasBaseType(Type type)
		{
			var isArrayType = type.IsArray || typeof(IEnumerable).IsAssignableFrom(type);

			var baseType = type.GetTypeInfo().BaseType;

			return !isArrayType && !type.IsEnum && !type.IsPrimitive && !type.IsValueType && baseType != null && !baseType.Name.Equals("Object");
		}
	}
}<|MERGE_RESOLUTION|>--- conflicted
+++ resolved
@@ -195,26 +195,6 @@
 		}
 
 		private void EnsureServiceKnownTypes(IEnumerable<ServiceKnownTypeAttribute> serviceKnownTypes)
-<<<<<<< HEAD
-=======
-		{
-			foreach (ServiceKnownTypeAttribute knownType in serviceKnownTypes)
-			{
-				if (knownType.Type is null)
-				{
-					throw new NotSupportedException($"Only type property of `{nameof(ServiceKnownTypeAttribute)}` is supported.");
-				}
-
-				// Add service known type
-				_complexTypeToBuild[knownType.Type] = GetDataContractNamespace(knownType.Type);
-
-				// Discover type known types
-				DiscoverTypes(knownType.Type, false);
-			}
-		}
-
-		private void AddOperations(XmlDictionaryWriter writer)
->>>>>>> 78dc5088
 		{
 			foreach (ServiceKnownTypeAttribute knownType in serviceKnownTypes)
 			{
@@ -248,7 +228,6 @@
 			foreach (OperationDescription operation in operations)
 			{
 				// Ensure operation service known type attributes
-				EnsureServiceKnownTypes(operation.ServiceKnownTypes);
 
 				foreach (var parameter in operation.AllParameters)
 				{
@@ -370,16 +349,12 @@
 
 			// Ensure service contract service known type attributes
 			EnsureServiceKnownTypes(_service.Contracts.SelectMany(x => x.ServiceKnownTypes));
-
-<<<<<<< HEAD
+      
 			foreach (ContractDescription contract in _service.Contracts)
 			{
 				AddContractOperations(writer, contract);
 			}
 
-=======
-			AddOperations(writer);
->>>>>>> 78dc5088
 			AddMSSerialization(writer);
 			AddComplexTypes(writer);
 			AddArrayTypes(writer);
