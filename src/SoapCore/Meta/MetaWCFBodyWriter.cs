using System;
using System.Collections;
using System.Collections.Generic;
using System.Data;
using System.IO;
using System.Linq;
using System.Reflection;
using System.Runtime.Serialization;
using System.ServiceModel;
using System.ServiceModel.Channels;
using System.Threading.Tasks;
using System.Xml;
using System.Xml.Serialization;
using SoapCore.ServiceModel;

namespace SoapCore.Meta
{
	internal class MetaWCFBodyWriter : BodyWriter
	{
#pragma warning disable SA1009 // Closing parenthesis must be spaced correctly
#pragma warning disable SA1008 // Opening parenthesis must be spaced correctly
		private static readonly Dictionary<string, (string, string)> SysTypeDic = new Dictionary<string, (string, string)>()
		{
			["System.String"] = ("string", Namespaces.SYSTEM_NS),
			["System.Boolean"] = ("boolean", Namespaces.SYSTEM_NS),
			["System.Int16"] = ("short", Namespaces.SYSTEM_NS),
			["System.Int32"] = ("int", Namespaces.SYSTEM_NS),
			["System.Int64"] = ("long", Namespaces.SYSTEM_NS),
			["System.Byte"] = ("byte", Namespaces.SYSTEM_NS),
			["System.SByte"] = ("byte", Namespaces.SYSTEM_NS),
			["System.UInt16"] = ("unsignedShort", Namespaces.SYSTEM_NS),
			["System.UInt32"] = ("unsignedInt", Namespaces.SYSTEM_NS),
			["System.UInt64"] = ("unsignedLong", Namespaces.SYSTEM_NS),
			["System.Decimal"] = ("decimal", Namespaces.SYSTEM_NS),
			["System.Double"] = ("double", Namespaces.SYSTEM_NS),
			["System.Single"] = ("float", Namespaces.SYSTEM_NS),
			["System.DateTime"] = ("dateTime", Namespaces.SYSTEM_NS),
			["System.Guid"] = ("guid", Namespaces.SERIALIZATION_NS),
			["System.Char"] = ("char", Namespaces.SERIALIZATION_NS),
			["System.TimeSpan"] = ("duration", Namespaces.SERIALIZATION_NS),
			["System.Object"] = ("anyType", Namespaces.SERIALIZATION_NS)
		};
#pragma warning restore SA1008 // Opening parenthesis must be spaced correctly
#pragma warning restore SA1009 // Closing parenthesis must be spaced correctly

		private static int _namespaceCounter = 1;

		private readonly ServiceDescription _service;
		private readonly string _baseUrl;
		private readonly Binding _binding;

		private readonly Dictionary<Type, string> _complexTypeToBuild = new Dictionary<Type, string>();
		private readonly HashSet<Type> _complexTypeProcessed = new HashSet<Type>(); // Contains types that have been discovered
		private readonly Queue<Type> _arrayToBuild;

		private readonly HashSet<string> _builtEnumTypes;
		private readonly HashSet<string> _builtComplexTypes;
		private readonly HashSet<string> _buildArrayTypes;
		private readonly HashSet<string> _builtSerializationElements;

		private bool _buildDateTimeOffset;
		private bool _buildDataTable;
		private string _schemaNamespace;

		public MetaWCFBodyWriter(ServiceDescription service, string baseUrl, Binding binding) : base(isBuffered: true)
		{
			_service = service;
			_baseUrl = baseUrl;
			_binding = binding;

			_arrayToBuild = new Queue<Type>();
			_builtEnumTypes = new HashSet<string>();
			_builtComplexTypes = new HashSet<string>();
			_buildArrayTypes = new HashSet<string>();
			_builtSerializationElements = new HashSet<string>();

			BindingType = service.Contracts.First().Name;

			if (binding != null)
			{
				BindingName = binding.Name;
				PortName = binding.Name;
			}
			else
			{
				BindingName = "BasicHttpBinding_" + _service.Contracts.First().Name;
				PortName = "BasicHttpBinding_" + _service.Contracts.First().Name;
			}
		}

		private string BindingName { get; }
		private string BindingType { get; }
		private string PortName { get; }
		private string TargetNameSpace => _service.Contracts.First().Namespace;

		protected override void OnWriteBodyContents(XmlDictionaryWriter writer)
		{
			AddTypes(writer);

			AddMessage(writer);

			AddPortType(writer);

			AddBinding(writer);

			AddService(writer);
		}

		private static string GetModelNamespace(string @namespace)
		{
			if (@namespace.StartsWith("http"))
			{
				return @namespace;
			}

			return $"{Namespaces.DataContractNamespace}{@namespace}";
		}

		private static string GetDataContractNamespace(Type type)
		{
			if (type.IsArray || typeof(IEnumerable).IsAssignableFrom(type))
			{
				type = type.IsArray ? type.GetElementType() : GetGenericType(type);
			}

			var dataContractAttribute = type.GetCustomAttribute<DataContractAttribute>();
			if (dataContractAttribute != null && !string.IsNullOrEmpty(dataContractAttribute.Namespace))
			{
				return dataContractAttribute.Namespace;
			}

			return GetModelNamespace(type.Namespace);
		}

		private static Type GetGenericType(Type collectionType)
		{
			// Recursively look through the base class to find the Generic Type of the Enumerable
			var baseType = collectionType;
			var baseTypeInfo = collectionType.GetTypeInfo();
			while (!baseTypeInfo.IsGenericType && baseTypeInfo.BaseType != null)
			{
				baseType = baseTypeInfo.BaseType;
				baseTypeInfo = baseType.GetTypeInfo();
			}

			return baseType.GetTypeInfo().GetGenericArguments().DefaultIfEmpty(typeof(object)).FirstOrDefault();
		}

		private string GetModelNamespace(Type type)
		{
			if (type != null && type.Namespace != _service.ServiceType.Namespace)
			{
				return $"{Namespaces.DataContractNamespace}{type.Namespace}";
			}

			return $"{Namespaces.DataContractNamespace}{_service.ServiceType.Namespace}";
		}

		private void WriteParameters(XmlDictionaryWriter writer, SoapMethodParameterInfo[] parameterInfos)
		{
			foreach (var parameterInfo in parameterInfos)
			{
				var elementAttribute = parameterInfo.Parameter.GetCustomAttribute<XmlElementAttribute>();
				var parameterName = !string.IsNullOrEmpty(elementAttribute?.ElementName)
										? elementAttribute.ElementName
										: parameterInfo.Parameter.GetCustomAttribute<MessageParameterAttribute>()?.Name ?? parameterInfo.Parameter.Name;
				AddSchemaType(writer, parameterInfo.Parameter.ParameterType, parameterName, objectNamespace: elementAttribute?.Namespace ?? (parameterInfo.Namespace != "http://tempuri.org/" ? parameterInfo.Namespace : null));
			}
		}

		private void AddOperations(XmlDictionaryWriter writer)
		{
			writer.WriteStartElement("xs", "schema", Namespaces.XMLNS_XSD);
			writer.WriteAttributeString("elementFormDefault", "qualified");
			writer.WriteAttributeString("targetNamespace", TargetNameSpace);
			writer.WriteXmlnsAttribute("xs", Namespaces.XMLNS_XSD);
			writer.WriteXmlnsAttribute("ser", Namespaces.SERIALIZATION_NS);

			_schemaNamespace = TargetNameSpace;
			_namespaceCounter = 1;

			//discovery all parameters types which namespaceses diff with service namespace
			foreach (var operation in _service.Operations)
			{
				foreach (var parameter in operation.AllParameters)
				{
					var type = parameter.Parameter.ParameterType;
					var typeInfo = type.GetTypeInfo();
					if (typeInfo.IsByRef)
					{
						type = typeInfo.GetElementType();
					}

					if (TypeIsComplexForWsdl(type, out type))
					{
						_complexTypeToBuild[type] = GetDataContractNamespace(type);
						DiscoveryTypesByProperties(type, true);
					}
					else if (type.IsEnum || Nullable.GetUnderlyingType(type)?.IsEnum == true)
					{
						_complexTypeToBuild[type] = GetDataContractNamespace(type);
						DiscoveryTypesByProperties(type, true);
					}
				}

				if (operation.DispatchMethod.ReturnType != typeof(void) && operation.DispatchMethod.ReturnType != typeof(Task))
				{
					var returnType = operation.DispatchMethod.ReturnType;
					if (returnType.IsConstructedGenericType && returnType.GetGenericTypeDefinition() == typeof(Task<>))
					{
						returnType = returnType.GetGenericArguments().First();
					}

					if (TypeIsComplexForWsdl(returnType, out returnType))
					{
						_complexTypeToBuild[returnType] = GetDataContractNamespace(returnType);
						DiscoveryTypesByProperties(returnType, true);
					}
					else if (returnType.IsEnum || Nullable.GetUnderlyingType(returnType)?.IsEnum == true)
					{
						_complexTypeToBuild[returnType] = GetDataContractNamespace(returnType);
						DiscoveryTypesByProperties(returnType, true);
					}
				}
			}

			var groupedByNamespace = _complexTypeToBuild.GroupBy(x => x.Value).ToDictionary(x => x.Key, x => x.Select(k => k.Key));

			foreach (var @namespace in groupedByNamespace.Keys.Where(x => x != null && x != _service.ServiceType.Namespace).Distinct())
			{
				writer.WriteStartElement("xs", "import", Namespaces.XMLNS_XSD);
				writer.WriteAttributeString("namespace", @namespace);
				writer.WriteEndElement();
			}

			foreach (var operation in _service.Operations)
			{
				// input parameters of operation
				writer.WriteStartElement("xs", "element", Namespaces.XMLNS_XSD);
				writer.WriteAttributeString("name", operation.Name);
				writer.WriteStartElement("xs", "complexType", Namespaces.XMLNS_XSD);
				writer.WriteStartElement("xs", "sequence", Namespaces.XMLNS_XSD);

				WriteParameters(writer, operation.InParameters);

				writer.WriteEndElement(); // xs:sequence
				writer.WriteEndElement(); // xs:complexType
				writer.WriteEndElement(); // xs:element

				// output parameter / return of operation
				writer.WriteStartElement("xs", "element", Namespaces.XMLNS_XSD);
				writer.WriteAttributeString("name", operation.Name + "Response");
				writer.WriteStartElement("xs", "complexType", Namespaces.XMLNS_XSD);
				writer.WriteStartElement("xs", "sequence", Namespaces.XMLNS_XSD);

				if (operation.DispatchMethod.ReturnType != typeof(void) && operation.DispatchMethod.ReturnType != typeof(Task))
				{
					var returnType = operation.DispatchMethod.ReturnType;
					if (returnType.IsConstructedGenericType && returnType.GetGenericTypeDefinition() == typeof(Task<>))
					{
						returnType = returnType.GetGenericArguments().First();
					}

					var returnName = operation.DispatchMethod.ReturnParameter.GetCustomAttribute<MessageParameterAttribute>()?.Name ?? operation.Name + "Result";
					AddSchemaType(writer, returnType, returnName, false, GetDataContractNamespace(returnType));
				}

				WriteParameters(writer, operation.OutParameters);

				writer.WriteEndElement(); // xs:sequence
				writer.WriteEndElement(); // xs:complexType
				writer.WriteEndElement(); // xs:element

				AddFaultTypes(writer, operation);
			}

			writer.WriteEndElement(); // xs:schema
		}

		private void AddFaultTypes(XmlDictionaryWriter writer, OperationDescription operation)
		{
			foreach (var faultType in operation.Faults)
			{
				if (_complexTypeProcessed.Contains(faultType))
				{
					continue;
				}

				_complexTypeToBuild[faultType] = GetDataContractNamespace(faultType);
				DiscoveryTypesByProperties(faultType, true);
			}
		}

		private void AddTypes(XmlDictionaryWriter writer)
		{
			writer.WriteStartElement("wsdl", "types", Namespaces.WSDL_NS);
			AddOperations(writer);
			AddMSSerialization(writer);
			AddComplexTypes(writer);
			AddArrayTypes(writer);
			AddSystemTypes(writer);
			writer.WriteEndElement(); // wsdl:types
		}

		private void AddSystemTypes(XmlDictionaryWriter writer)
		{
			if (_buildDateTimeOffset)
			{
				writer.WriteStartElement("xs", "schema", Namespaces.XMLNS_XSD);
				writer.WriteXmlnsAttribute("xs", Namespaces.XMLNS_XSD);
				writer.WriteXmlnsAttribute("tns", Namespaces.SYSTEM_NS);
				writer.WriteAttributeString("elementFormDefault", "qualified");
				writer.WriteAttributeString("targetNamespace", Namespaces.SYSTEM_NS);

				writer.WriteStartElement("xs", "import", Namespaces.XMLNS_XSD);
				writer.WriteAttributeString("namespace", Namespaces.SERIALIZATION_NS);
				writer.WriteEndElement();

				writer.WriteStartElement("xs", "complexType", Namespaces.XMLNS_XSD);
				writer.WriteAttributeString("name", "DateTimeOffset");
				writer.WriteStartElement("xs", "annotation", Namespaces.XMLNS_XSD);
				writer.WriteStartElement("xs", "appinfo", Namespaces.XMLNS_XSD);

				writer.WriteElementString("IsValueType", Namespaces.SERIALIZATION_NS, "true");
				writer.WriteEndElement(); // xs:appinfo
				writer.WriteEndElement(); // xs:annotation

				writer.WriteStartElement("xs", "sequence", Namespaces.XMLNS_XSD);

				writer.WriteStartElement("xs", "element", Namespaces.XMLNS_XSD);
				writer.WriteAttributeString("name", "DateTime");
				writer.WriteAttributeString("type", "xs:dateTime");
				writer.WriteEndElement();

				writer.WriteStartElement("xs", "element", Namespaces.XMLNS_XSD);
				writer.WriteAttributeString("name", "OffsetMinutes");
				writer.WriteAttributeString("type", "xs:short");
				writer.WriteEndElement();

				writer.WriteEndElement(); // xs:sequence

				writer.WriteEndElement(); // xs:complexType

				writer.WriteStartElement("xs", "element", Namespaces.XMLNS_XSD);
				writer.WriteAttributeString("name", "DateTimeOffset");
				writer.WriteAttributeString("nillable", "true");
				writer.WriteAttributeString("type", "tns:DateTimeOffset");
				writer.WriteEndElement();

				writer.WriteEndElement(); // xs:schema
			}

			if (_buildDataTable)
			{
				writer.WriteStartElement("xs", "schema", Namespaces.XMLNS_XSD);
				writer.WriteAttributeString("elementFormDefault", "qualified");
				writer.WriteAttributeString("targetNamespace", Namespaces.SystemData_NS);
				writer.WriteXmlnsAttribute("xs", Namespaces.XMLNS_XSD);
				writer.WriteXmlnsAttribute("tns", Namespaces.SystemData_NS);

				writer.WriteStartElement("xs", "element", Namespaces.XMLNS_XSD);
				writer.WriteAttributeString("name", "DataTable");
				writer.WriteAttributeString("nillable", "true");

				writer.WriteStartElement("xs", "complexType", Namespaces.XMLNS_XSD);
				writer.WriteStartElement("xs", "annotation", Namespaces.XMLNS_XSD);

				writer.WriteStartElement("xs", "appinfo", Namespaces.XMLNS_XSD);
				writer.WriteStartElement("ActualType");
				writer.WriteAttributeString("xmlns", Namespaces.SERIALIZATION_NS);
				writer.WriteAttributeString("Name", "DataTable");
				writer.WriteAttributeString("Namespace", Namespaces.SystemData_NS);
				writer.WriteEndElement(); //actual type
				writer.WriteEndElement(); //appinfo
				writer.WriteEndElement(); //annotation

				writer.WriteStartElement("xs", "sequence", Namespaces.XMLNS_XSD);

				writer.WriteStartElement("xs", "any", Namespaces.XMLNS_XSD);
				writer.WriteAttributeString("minOccurs", "0");
				writer.WriteAttributeString("maxOccurs", "unbounded");
				writer.WriteAttributeString("namespace", Namespaces.XMLNS_XSD);
				writer.WriteAttributeString("processContents", "lax");
				writer.WriteEndElement(); //any

				writer.WriteStartElement("xs", "any", Namespaces.XMLNS_XSD);
				writer.WriteAttributeString("minOccurs", "1");
				writer.WriteAttributeString("namespace", "urn:schemas-microsoft-com:xml-diffgram-v1");
				writer.WriteAttributeString("processContents", "lax");
				writer.WriteEndElement(); //any

				writer.WriteEndElement(); //sequence

				writer.WriteEndElement();  //complexType

				writer.WriteEndElement(); //element

				writer.WriteEndElement(); //schema
			}
		}

		private void AddArrayTypes(XmlDictionaryWriter writer)
		{
			writer.WriteStartElement("xs", "schema", Namespaces.XMLNS_XSD);
			writer.WriteXmlnsAttribute("xs", Namespaces.XMLNS_XSD);
			writer.WriteXmlnsAttribute("tns", Namespaces.ARRAYS_NS);
			writer.WriteXmlnsAttribute("ser", Namespaces.SERIALIZATION_NS);
			writer.WriteAttributeString("elementFormDefault", "qualified");
			writer.WriteAttributeString("targetNamespace", Namespaces.ARRAYS_NS);
			_namespaceCounter = 1;
			_schemaNamespace = Namespaces.ARRAYS_NS;

			writer.WriteStartElement("xs", "import", Namespaces.XMLNS_XSD);
			writer.WriteAttributeString("namespace", Namespaces.SERIALIZATION_NS);
			writer.WriteEndElement();

			while (_arrayToBuild.Count > 0)
			{
				var toBuild = _arrayToBuild.Dequeue();
				var elType = toBuild.IsArray ? toBuild.GetElementType() : GetGenericType(toBuild);
				var sysType = ResolveSystemType(elType);
				var toBuildName = "ArrayOf" + sysType.name;

				if (!_buildArrayTypes.Contains(toBuildName))
				{
					writer.WriteStartElement("xs", "complexType", Namespaces.XMLNS_XSD);
					writer.WriteAttributeString("name", toBuildName);

					writer.WriteStartElement("xs", "sequence", Namespaces.XMLNS_XSD);
					AddSchemaType(writer, elType, null, true);
					writer.WriteEndElement(); // :sequence

					writer.WriteEndElement(); // xs:complexType

					writer.WriteStartElement("xs", "element", Namespaces.XMLNS_XSD);
					writer.WriteAttributeString("name", toBuildName);
					writer.WriteAttributeString("nillable", "true");
					writer.WriteAttributeString("type", "tns:" + toBuildName);
					writer.WriteEndElement(); // xs:element
					_buildArrayTypes.Add(toBuildName);
				}
			}

			writer.WriteEndElement(); // xs:schema
		}

		private void AddMSSerialization(XmlDictionaryWriter writer)
		{
			writer.WriteStartElement("xs", "schema", Namespaces.XMLNS_XSD);
			writer.WriteAttributeString("attributeFormDefault", "qualified");
			writer.WriteAttributeString("elementFormDefault", "qualified");
			writer.WriteAttributeString("targetNamespace", Namespaces.SERIALIZATION_NS);
			writer.WriteXmlnsAttribute("xs", Namespaces.XMLNS_XSD);
			writer.WriteXmlnsAttribute("tns", Namespaces.SERIALIZATION_NS);
			WriteSerializationElement(writer, "anyType", "xs:anyType", true);
			WriteSerializationElement(writer, "anyURI", "xs:anyURI", true);
			WriteSerializationElement(writer, "base64Binary", "xs:base64Binary", true);
			WriteSerializationElement(writer, "boolean", "xs:boolean", true);
			WriteSerializationElement(writer, "byte", "xs:byte", true);
			WriteSerializationElement(writer, "dateTime", "xs:dateTime", true);
			WriteSerializationElement(writer, "decimal", "xs:decimal", true);
			WriteSerializationElement(writer, "double", "xs:double", true);
			WriteSerializationElement(writer, "float", "xs:float", true);
			WriteSerializationElement(writer, "int", "xs:int", true);
			WriteSerializationElement(writer, "long", "xs:long", true);
			WriteSerializationElement(writer, "QName", "xs:QName", true);
			WriteSerializationElement(writer, "short", "xs:short", true);
			WriteSerializationElement(writer, "string", "xs:string", true);
			WriteSerializationElement(writer, "unsignedByte", "xs:unsignedByte", true);
			WriteSerializationElement(writer, "unsignedInt", "xs:unsignedInt", true);
			WriteSerializationElement(writer, "unsignedLong", "xs:unsignedLong", true);
			WriteSerializationElement(writer, "unsignedShort", "xs:unsignedShort", true);

			WriteSerializationElement(writer, "char", "tns:char", true);
			writer.WriteStartElement("xs", "simpleType", Namespaces.XMLNS_XSD);
			writer.WriteAttributeString("name", "char");
			writer.WriteStartElement("xs", "restriction", Namespaces.XMLNS_XSD);
			writer.WriteAttributeString("base", "xs:int");
			writer.WriteEndElement();
			writer.WriteEndElement();

			WriteSerializationElement(writer, "duration", "tns:duration", true);
			writer.WriteStartElement("xs", "simpleType", Namespaces.XMLNS_XSD);
			writer.WriteAttributeString("name", "duration");
			writer.WriteStartElement("xs", "restriction", Namespaces.XMLNS_XSD);
			writer.WriteAttributeString("base", "xs:duration");
			writer.WriteStartElement("xs", "pattern", Namespaces.XMLNS_XSD);
			writer.WriteAttributeString("value", @"\-?P(\d*D)?(T(\d*H)?(\d*M)?(\d*(\.\d*)?S)?)?");
			writer.WriteEndElement();
			writer.WriteStartElement("xs", "minInclusive", Namespaces.XMLNS_XSD);
			writer.WriteAttributeString("value", @"-P10675199DT2H48M5.4775808S");
			writer.WriteEndElement();
			writer.WriteStartElement("xs", "maxInclusive", Namespaces.XMLNS_XSD);
			writer.WriteAttributeString("value", @"P10675199DT2H48M5.4775807S");
			writer.WriteEndElement();
			writer.WriteEndElement();
			writer.WriteEndElement();

			WriteSerializationElement(writer, "guid", "tns:guid", true);
			writer.WriteStartElement("xs", "simpleType", Namespaces.XMLNS_XSD);
			writer.WriteAttributeString("name", "guid");
			writer.WriteStartElement("xs", "restriction", Namespaces.XMLNS_XSD);
			writer.WriteAttributeString("base", "xs:string");
			writer.WriteStartElement("xs", "pattern", Namespaces.XMLNS_XSD);
			writer.WriteAttributeString("value", @"[\da-fA-F]{8}-[\da-fA-F]{4}-[\da-fA-F]{4}-[\da-fA-F]{4}-[\da-fA-F]{12}");
			writer.WriteEndElement();
			writer.WriteEndElement();
			writer.WriteEndElement();

			writer.WriteStartElement("xs", "attribute", Namespaces.XMLNS_XSD);
			writer.WriteAttributeString("name", "FactoryType");
			writer.WriteAttributeString("type", "xs:QName");
			writer.WriteEndElement();

			writer.WriteStartElement("xs", "attribute", Namespaces.XMLNS_XSD);
			writer.WriteAttributeString("name", "Id");
			writer.WriteAttributeString("type", "xs:ID");
			writer.WriteEndElement();

			writer.WriteStartElement("xs", "attribute", Namespaces.XMLNS_XSD);
			writer.WriteAttributeString("name", "Ref");
			writer.WriteAttributeString("type", "xs:IDREF");
			writer.WriteEndElement();

			writer.WriteEndElement(); //schema
		}

		private void WriteSerializationElement(XmlDictionaryWriter writer, string name, string type, bool nillable)
		{
			if (!_builtSerializationElements.Contains(name))
			{
				writer.WriteStartElement("xs", "element", Namespaces.XMLNS_XSD);
				writer.WriteAttributeString("name", name);
				writer.WriteAttributeString("nillable", nillable ? "true" : "false");
				writer.WriteAttributeString("type", type);
				writer.WriteEndElement();

				_builtSerializationElements.Add(name);
			}
		}

		private void AddComplexTypes(XmlDictionaryWriter writer)
		{
			foreach (var type in _complexTypeToBuild.ToArray())
			{
				_complexTypeToBuild[type.Key] = GetDataContractNamespace(type.Key);
				DiscoveryTypesByProperties(type.Key, true);
			}

			var groupedByNamespace = _complexTypeToBuild.GroupBy(x => x.Value).ToDictionary(x => x.Key, x => x.Select(k => k.Key));

			foreach (var types in groupedByNamespace.Distinct())
			{
				writer.WriteStartElement("xs", "schema", Namespaces.XMLNS_XSD);
				writer.WriteAttributeString("elementFormDefault", "qualified");
				writer.WriteAttributeString("targetNamespace", GetModelNamespace(types.Key));
				writer.WriteXmlnsAttribute("xs", Namespaces.XMLNS_XSD);
				writer.WriteXmlnsAttribute("tns", GetModelNamespace(types.Key));
				writer.WriteXmlnsAttribute("ser", Namespaces.SERIALIZATION_NS);

				_namespaceCounter = 1;
				_schemaNamespace = GetModelNamespace(types.Key);

				writer.WriteStartElement("xs", "import", Namespaces.XMLNS_XSD);
				writer.WriteAttributeString("namespace", Namespaces.SYSTEM_NS);
				writer.WriteEndElement();

				writer.WriteStartElement("xs", "import", Namespaces.XMLNS_XSD);
				writer.WriteAttributeString("namespace", Namespaces.ARRAYS_NS);
				writer.WriteEndElement();

				foreach (var type in types.Value.Distinct(new TypesComparer(GetTypeName)))
				{
					if (type.IsEnum)
					{
						WriteEnum(writer, type);
					}
					else
					{
						WriteComplexType(writer, type);
					}

					writer.WriteStartElement("xs", "element", Namespaces.XMLNS_XSD);
					writer.WriteAttributeString("name", GetTypeName(type));
					if (!type.IsEnum || Nullable.GetUnderlyingType(type) != null)
					{
						writer.WriteAttributeString("nillable", "true");
					}

					writer.WriteAttributeString("type", "tns:" + GetTypeName(type));
					writer.WriteEndElement(); // xs:element
				}

				writer.WriteEndElement();
			}
		}

		private void DiscoveryTypesByProperties(Type type, bool isRootType)
		{
			//guard against infinity recursion
			//check is made against _complexTypeProcessed, which contains types that have been
			//discovered by the current method
			if (_complexTypeProcessed.Contains(type))
			{
				return;
			}

			if (type == typeof(DateTimeOffset))
			{
				return;
			}

			//type will be processed, so can be added to _complexTypeProcessed
			_complexTypeProcessed.Add(type);

			if (HasBaseType(type) && type.BaseType != null)
			{
				_complexTypeToBuild[type.BaseType] = GetDataContractNamespace(type.BaseType);
				DiscoveryTypesByProperties(type.BaseType, false);
			}

			foreach (var property in type.GetProperties().Where(prop =>
						prop.DeclaringType == type
						&& prop.CustomAttributes.All(attr => attr.AttributeType.Name != "IgnoreDataMemberAttribute")
						&& !prop.PropertyType.IsPrimitive
						&& !SysTypeDic.ContainsKey(prop.PropertyType.FullName)
						&& prop.PropertyType != typeof(ValueType)
						&& prop.PropertyType != typeof(DateTimeOffset)))
			{
				Type propertyType;
				var underlyingType = Nullable.GetUnderlyingType(property.PropertyType);

				if (Nullable.GetUnderlyingType(property.PropertyType) != null)
				{
					propertyType = underlyingType;
				}
				else if (property.PropertyType.IsArray || typeof(IEnumerable).IsAssignableFrom(property.PropertyType))
				{
					propertyType = property.PropertyType.IsArray
						? property.PropertyType.GetElementType()
						: GetGenericType(property.PropertyType);
					_complexTypeToBuild[property.PropertyType] = GetDataContractNamespace(property.PropertyType);
				}
				else
				{
					propertyType = property.PropertyType;
				}

				if (propertyType != null && !propertyType.IsPrimitive && !SysTypeDic.ContainsKey(propertyType.FullName))
				{
					if (propertyType == type)
					{
						continue;
					}

					_complexTypeToBuild[propertyType] = GetDataContractNamespace(propertyType);
					DiscoveryTypesByProperties(propertyType, false);
				}
			}
		}

		private void WriteEnum(XmlDictionaryWriter writer, Type type)
		{
			if (type.IsByRef)
			{
				type = type.GetElementType();
			}

			var typeName = GetTypeName(type);

			if (!_builtEnumTypes.Contains(typeName))
			{
				writer.WriteStartElement("xs", "simpleType", Namespaces.XMLNS_XSD);
				writer.WriteAttributeString("name", typeName);
				writer.WriteStartElement("xs", "restriction", Namespaces.XMLNS_XSD);
				writer.WriteAttributeString("base", "xs:string");

				foreach (var name in Enum.GetNames(type))
				{
					writer.WriteStartElement("xs", "enumeration", Namespaces.XMLNS_XSD);

					// Search for EnumMember attribute. If available, get enum value from its Value field
					var enumMemberAttribute = ((EnumMemberAttribute[])type.GetField(name).GetCustomAttributes(typeof(EnumMemberAttribute), true)).SingleOrDefault();
					var value = enumMemberAttribute is null || !enumMemberAttribute.IsValueSetExplicitly
						? name
						: enumMemberAttribute.Value;

					writer.WriteAttributeString("value", value);
					writer.WriteEndElement(); // xs:enumeration
				}

				writer.WriteEndElement(); // xs:restriction
				writer.WriteEndElement(); // xs:simpleType

				_builtEnumTypes.Add(typeName);
			}
		}

		private void WriteComplexType(XmlDictionaryWriter writer, Type type)
		{
			var toBuildName = GetTypeName(type);

			if (_builtComplexTypes.Contains(toBuildName))
			{
				return;
			}

			writer.WriteStartElement("xs", "complexType", Namespaces.XMLNS_XSD);
			writer.WriteAttributeString("name", toBuildName);
			writer.WriteAttributeString("ser", "xmlns", Namespaces.SERIALIZATION_NS);

			if (type.IsValueType && ResolveSystemType(type).name == null)
			{
				writer.WriteStartElement("xs", "annotation", Namespaces.XMLNS_XSD);
				writer.WriteStartElement("xs", "appinfo", Namespaces.XMLNS_XSD);
				writer.WriteStartElement("IsValueType", Namespaces.SERIALIZATION_NS);
				writer.WriteValue(true);
				writer.WriteEndElement();
				writer.WriteEndElement();
				writer.WriteEndElement();
			}

			var hasBaseType = HasBaseType(type);

			if (hasBaseType)
			{
				writer.WriteStartElement("xs", "complexContent", Namespaces.XMLNS_XSD);

				writer.WriteAttributeString("mixed", "false");

				writer.WriteStartElement("xs", "extension", Namespaces.XMLNS_XSD);

				var modelNamespace = GetDataContractNamespace(type.BaseType);

				var typeName = type.BaseType.Name;

				if (_schemaNamespace != modelNamespace)
				{
					var ns = $"q{_namespaceCounter++}";
					writer.WriteAttributeString("base", $"{ns}:{typeName}");
					writer.WriteAttributeString($"{ns}", "xmlns", modelNamespace);
				}
				else
				{
					writer.WriteAttributeString("base", $"tns:{typeName}");
				}
			}

			writer.WriteStartElement("xs", "sequence", Namespaces.XMLNS_XSD);

			if (type.IsArray || typeof(IEnumerable).IsAssignableFrom(type))
			{
				var elementType = type.IsArray ? type.GetElementType() : GetGenericType(type);
				AddSchemaType(writer, elementType, null, true, GetDataContractNamespace(type));
			}
			else
			{
				var properties = type.GetProperties().Where(prop =>
					prop.DeclaringType == type &&
					prop.CustomAttributes.All(attr => attr.AttributeType.Name != "IgnoreDataMemberAttribute"));

				var dataMembersToWrite = new List<DataMemberDescription>();

				//TODO: base type properties
				//TODO: enforce order attribute parameters
				foreach (var property in properties)
				{
					var propertyName = property.Name;

					var attributes = property.GetCustomAttributes(true);
					int order = 0;
					foreach (var attr in attributes)
					{
						if (attr is DataMemberAttribute dataContractAttribute)
						{
							if (!string.IsNullOrEmpty(dataContractAttribute.Name))
							{
								propertyName = dataContractAttribute.Name;
							}

							if (dataContractAttribute.Order > 0)
							{
								order = dataContractAttribute.Order;
							}

							break;
						}
					}

					dataMembersToWrite.Add(new DataMemberDescription
					{
						Name = propertyName,
						Type = property.PropertyType,
						Order = order
					});
				}

				foreach (var p in dataMembersToWrite.OrderBy(x => x.Order).ThenBy(p => p.Name, StringComparer.Ordinal))
				{
					AddSchemaType(writer, p.Type, p.Name, false, GetDataContractNamespace(p.Type));
				}
			}

			writer.WriteEndElement(); // xs:sequence

			if (hasBaseType)
			{
				writer.WriteEndElement(); // xs:extension
				writer.WriteEndElement(); // xs:complexContent
			}

			writer.WriteEndElement(); // xs:complexType

			_builtComplexTypes.Add(toBuildName);
		}

		private void AddMessage(XmlDictionaryWriter writer)
		{
			foreach (var operation in _service.Operations)
			{
				// input
				writer.WriteStartElement("wsdl", "message", Namespaces.WSDL_NS);
				writer.WriteAttributeString("name", $"{BindingType}_{operation.Name}_InputMessage");
				writer.WriteStartElement("wsdl", "part", Namespaces.WSDL_NS);
				writer.WriteAttributeString("name", "parameters");
				writer.WriteAttributeString("element", "tns:" + operation.Name);
				writer.WriteEndElement(); // wsdl:part
				writer.WriteEndElement(); // wsdl:message

				// output
				writer.WriteStartElement("wsdl", "message", Namespaces.WSDL_NS);
				writer.WriteAttributeString("name", $"{BindingType}_{operation.Name}_OutputMessage");
				writer.WriteStartElement("wsdl", "part", Namespaces.WSDL_NS);
				writer.WriteAttributeString("name", "parameters");
				writer.WriteAttributeString("element", "tns:" + operation.Name + "Response");
				writer.WriteEndElement(); // wsdl:part
				writer.WriteEndElement(); // wsdl:message

				AddMessageFaults(writer, operation);
			}
		}

		private void AddMessageFaults(XmlDictionaryWriter writer, OperationDescription operation)
		{
			foreach (Type fault in operation.Faults)
			{
				writer.WriteStartElement("wsdl", "message", Namespaces.WSDL_NS);
				writer.WriteAttributeString("name", $"{BindingType}_{operation.Name}_{fault.Name}Fault_FaultMessage");
				writer.WriteStartElement("wsdl", "part", Namespaces.WSDL_NS);
				writer.WriteAttributeString("name", "detail");
				var ns = $"q{_namespaceCounter++}";
				writer.WriteAttributeString("element", $"{ns}:{fault.Name}");
				writer.WriteAttributeString($"xmlns:{ns}", GetDataContractNamespace(fault));
				writer.WriteEndElement(); // wsdl:part
				writer.WriteEndElement(); // wsdl:message
			}
		}

		private void AddPortType(XmlDictionaryWriter writer)
		{
			writer.WriteStartElement("wsdl", "portType", Namespaces.WSDL_NS);
			writer.WriteAttributeString("name", BindingType);
			foreach (var operation in _service.Operations)
			{
				writer.WriteStartElement("wsdl", "operation", Namespaces.WSDL_NS);
				writer.WriteAttributeString("name", operation.Name);
				writer.WriteStartElement("wsdl", "input", Namespaces.WSDL_NS);
				writer.WriteAttributeString("wsam", "Action", Namespaces.WSAM_NS, operation.SoapAction);
				writer.WriteAttributeString("message", $"tns:{BindingType}_{operation.Name}_InputMessage");
				writer.WriteEndElement(); // wsdl:input
				writer.WriteStartElement("wsdl", "output", Namespaces.WSDL_NS);
				writer.WriteAttributeString("wsam", "Action", Namespaces.WSAM_NS, operation.SoapAction + "Response");
				writer.WriteAttributeString("message", $"tns:{BindingType}_{operation.Name}_OutputMessage");
				writer.WriteEndElement(); // wsdl:output

				AddPortTypeFaults(writer, operation);

				writer.WriteEndElement(); // wsdl:operation
			}

			writer.WriteEndElement(); // wsdl:portType
		}

		private void AddPortTypeFaults(XmlDictionaryWriter writer, OperationDescription operation)
		{
			foreach (Type fault in operation.Faults)
			{
				writer.WriteStartElement("wsdl", "fault", Namespaces.WSDL_NS);
				writer.WriteAttributeString("wsam", "Action", Namespaces.WSAM_NS, $"{operation.SoapAction}{fault.Name}Fault");
				writer.WriteAttributeString("name", $"{fault.Name}Fault");
				writer.WriteAttributeString("message", $"tns:{BindingType}_{operation.Name}_{fault.Name}Fault_FaultMessage");
				writer.WriteEndElement(); // wsdl:fault
			}
		}

		private void AddBinding(XmlDictionaryWriter writer)
		{
			writer.WriteStartElement("wsdl", "binding", Namespaces.WSDL_NS);
			writer.WriteAttributeString("name", BindingName);
			writer.WriteAttributeString("type", "tns:" + BindingType);

			if (_binding.HasBasicAuth())
			{
				writer.WriteStartElement("wsp", "PolicyReference", Namespaces.WSP_NS);
				writer.WriteAttributeString("URI", $"#{_binding.Name}_{_service.Contracts.First().Name}_policy");
				writer.WriteEndElement();
			}

			writer.WriteStartElement("soap", "binding", Namespaces.SOAP11_NS);
			writer.WriteAttributeString("transport", Namespaces.TRANSPORT_SCHEMA);
			writer.WriteEndElement(); // soap:binding

			foreach (var operation in _service.Operations)
			{
				writer.WriteStartElement("wsdl", "operation", Namespaces.WSDL_NS);
				writer.WriteAttributeString("name", operation.Name);

				writer.WriteStartElement("soap", "operation", Namespaces.SOAP11_NS);
				writer.WriteAttributeString("soapAction", operation.SoapAction);
				writer.WriteAttributeString("style", "document");
				writer.WriteEndElement(); // soap:operation

				writer.WriteStartElement("wsdl", "input", Namespaces.WSDL_NS);
				writer.WriteStartElement("soap", "body", Namespaces.SOAP11_NS);
				writer.WriteAttributeString("use", "literal");
				writer.WriteEndElement(); // soap:body
				writer.WriteEndElement(); // wsdl:input

				writer.WriteStartElement("wsdl", "output", Namespaces.WSDL_NS);
				writer.WriteStartElement("soap", "body", Namespaces.SOAP11_NS);
				writer.WriteAttributeString("use", "literal");
				writer.WriteEndElement(); // soap:body
				writer.WriteEndElement(); // wsdl:output

				AddBindingFaults(writer, operation);

				writer.WriteEndElement(); // wsdl:operation
			}

			writer.WriteEndElement(); // wsdl:binding
		}

		private void AddBindingFaults(XmlDictionaryWriter writer, OperationDescription operation)
		{
			foreach (Type fault in operation.Faults)
			{
				writer.WriteStartElement("wsdl", "fault", Namespaces.WSDL_NS);
				writer.WriteAttributeString("name", $"{fault.Name}Fault");

				writer.WriteStartElement("soap", "fault", Namespaces.SOAP11_NS);
				writer.WriteAttributeString("use", "literal");
				writer.WriteAttributeString("name", $"{fault.Name}Fault");
				writer.WriteEndElement(); // soap:fault

				writer.WriteEndElement(); // wsdl:fault
			}
		}

		private void AddService(XmlDictionaryWriter writer)
		{
			writer.WriteStartElement("wsdl", "service", Namespaces.WSDL_NS);
			writer.WriteAttributeString("name", _service.ServiceType.Name);

			writer.WriteStartElement("wsdl", "port", Namespaces.WSDL_NS);
			writer.WriteAttributeString("name", PortName);
			writer.WriteAttributeString("binding", "tns:" + BindingName);

			writer.WriteStartElement("soap", "address", Namespaces.SOAP11_NS);

			writer.WriteAttributeString("location", _baseUrl);
			writer.WriteEndElement(); // soap:address

			writer.WriteEndElement(); // wsdl:port
		}

		private void AddSchemaType(XmlDictionaryWriter writer, Type type, string name, bool isArray = false, string objectNamespace = null)
		{
			var typeInfo = type.GetTypeInfo();
			var typeName = GetTypeName(type);

			if (typeInfo.IsByRef)
			{
				type = typeInfo.GetElementType();
			}

			writer.WriteStartElement("xs", "element", Namespaces.XMLNS_XSD);

			if (objectNamespace == null)
			{
				objectNamespace = GetModelNamespace(type);
			}

			if (typeInfo.IsEnum || Nullable.GetUnderlyingType(typeInfo)?.IsEnum == true)
			{
				WriteComplexElementType(writer, typeName, _schemaNamespace, objectNamespace, type);

				if (string.IsNullOrEmpty(name))
				{
					name = typeName;
				}

				writer.WriteAttributeString("name", name);
			}
			else if (type.IsValueType)
			{
				string xsTypename;
				if (typeof(DateTimeOffset).IsAssignableFrom(type))
				{
					if (string.IsNullOrEmpty(name))
					{
						name = typeName;
					}

					var ns = $"q{_namespaceCounter++}";
					xsTypename = $"{ns}:{typeName}";
					writer.WriteXmlnsAttribute($"{ns}", Namespaces.SYSTEM_NS);

					_buildDateTimeOffset = true;
				}
				else
				{
					var underlyingType = Nullable.GetUnderlyingType(type);
					if (underlyingType != null)
					{
						var sysType = ResolveSystemType(underlyingType);
						xsTypename = $"{(sysType.ns == Namespaces.SERIALIZATION_NS ? "ser" : "xs")}:{sysType.name}";
						writer.WriteAttributeString("nillable", "true");
					}
					else if (ResolveSystemType(type).name != null)
					{
						var sysType = ResolveSystemType(type);
						xsTypename = $"{(sysType.ns == Namespaces.SERIALIZATION_NS ? "ser" : "xs")}:{sysType.name}";
					}
					else
					{
						xsTypename = $"tns:{typeName}";
					}
				}

				writer.WriteAttributeString("minOccurs", "0");
				if (isArray)
				{
					writer.WriteAttributeString("maxOccurs", "unbounded");
				}

				if (string.IsNullOrEmpty(name))
				{
					name = xsTypename.Split(':')[1];
				}

				writer.WriteAttributeString("name", name);
				writer.WriteAttributeString("type", xsTypename);
			}
			else
			{
				writer.WriteAttributeString("minOccurs", "0");
				if (isArray)
				{
					writer.WriteAttributeString("maxOccurs", "unbounded");
				}

				if (type.Name == "String" || type.Name == "String&")
				{
					if (string.IsNullOrEmpty(name))
					{
						name = "string";
					}

					writer.WriteAttributeString("name", name);
					writer.WriteAttributeString("nillable", "true");
					writer.WriteAttributeString("type", "xs:string");
				}
				else if (type.Name == "Object" || type.Name == "Object&")
				{
					writer.WriteAttributeString("name", "anyType");
					writer.WriteAttributeString("type", "xs:anyType");
				}
				else if (type == typeof(System.Xml.Linq.XElement))
				{
					writer.WriteAttributeString("name", name);
					writer.WriteAttributeString("nillable", "true");
					writer.WriteStartElement("xs", "complexType", Namespaces.XMLNS_XSD);
					writer.WriteStartElement("xs", "sequence", Namespaces.XMLNS_XSD);
					writer.WriteStartElement("xs", "any", Namespaces.XMLNS_XSD);
					writer.WriteAttributeString("minOccurs", "0");
					writer.WriteAttributeString("processContents", "lax");
					writer.WriteEndElement();
					writer.WriteEndElement();
					writer.WriteEndElement();
				}
				else if (type == typeof(DataTable))
				{
					_buildDataTable = true;

					writer.WriteAttributeString("name", name);
					writer.WriteAttributeString("nillable", "true");
					writer.WriteStartElement("xs", "complexType", Namespaces.XMLNS_XSD);
					writer.WriteStartElement("xs", "annotation", Namespaces.XMLNS_XSD);
					writer.WriteStartElement("xs", "appinfo", Namespaces.XMLNS_XSD);
					writer.WriteStartElement("ActualType");
					writer.WriteAttributeString("xmlns", Namespaces.SERIALIZATION_NS);
					writer.WriteAttributeString("Name", "DataTable");
					writer.WriteAttributeString("Namespace", Namespaces.SystemData_NS);
					writer.WriteEndElement(); //actual type
					writer.WriteEndElement(); // appinfo
					writer.WriteEndElement(); //annotation
					writer.WriteEndElement(); //complex type

					writer.WriteStartElement("xs", "sequence", Namespaces.XMLNS_XSD);

					writer.WriteStartElement("xs", "any", Namespaces.XMLNS_XSD);
					writer.WriteAttributeString("minOccurs", "0");
					writer.WriteAttributeString("maxOccurs", "unbounded");
					writer.WriteAttributeString("namespace", Namespaces.XMLNS_XSD);
					writer.WriteAttributeString("processContents", "lax");
					writer.WriteEndElement();

					writer.WriteStartElement("xs", "any", Namespaces.XMLNS_XSD);
					writer.WriteAttributeString("minOccurs", "1");
					writer.WriteAttributeString("namespace", "urn:schemas-microsoft-com:xml-diffgram-v1");
					writer.WriteAttributeString("processContents", "lax");
					writer.WriteEndElement();

					writer.WriteEndElement(); //sequence
				}
				else if (type.Name == "Byte[]")
				{
					if (string.IsNullOrEmpty(name))
					{
						name = "base64Binary";
					}

					writer.WriteAttributeString("name", name);
					writer.WriteAttributeString("type", "xs:base64Binary");
				}
				else if (type == typeof(Stream) || typeof(Stream).IsAssignableFrom(type))
				{
					name = "StreamBody";

					writer.WriteAttributeString("name", name);
					writer.WriteAttributeString("type", "xs:base64Binary");
				}
				else if (typeof(IEnumerable).IsAssignableFrom(type))
				{
					var elType = type.IsArray ? type.GetElementType() : GetGenericType(type);
					var sysType = ResolveSystemType(elType);
					if (sysType.name != null)
					{
						if (string.IsNullOrEmpty(name))
						{
							name = typeName;
						}

						var ns = $"q{_namespaceCounter++}";

						writer.WriteAttributeString($"xmlns:{ns}", Namespaces.ARRAYS_NS);
						writer.WriteAttributeString("name", name);
						writer.WriteAttributeString("nillable", "true");
						writer.WriteAttributeString("type", $"{ns}:ArrayOf{sysType.name}");

						_arrayToBuild.Enqueue(type);
					}
					else
					{
						if (string.IsNullOrEmpty(name))
						{
							name = typeName;
						}

						writer.WriteAttributeString("name", name);
						WriteComplexElementType(writer, typeName, _schemaNamespace, objectNamespace, type);
						_complexTypeToBuild[type] = GetDataContractNamespace(type);
					}
				}
				else
				{
					if (string.IsNullOrEmpty(name))
					{
						name = typeName;
					}

					writer.WriteAttributeString("name", name);
					WriteComplexElementType(writer, typeName, _schemaNamespace, objectNamespace, type);
					_complexTypeToBuild[type] = GetDataContractNamespace(type);
				}
			}

			writer.WriteEndElement(); // xs:element
		}

		private bool TypeIsComplexForWsdl(Type type, out Type resultType)
		{
			var typeInfo = type.GetTypeInfo();
			resultType = null;
			resultType = type;
			if (typeInfo.IsByRef)
			{
				type = typeInfo.GetElementType();
			}

			if (typeof(IEnumerable).IsAssignableFrom(type))
			{
				resultType = type.IsArray ? type.GetElementType() : GetGenericType(type);
				type = resultType;
			}

			if (typeInfo.IsEnum || typeInfo.IsValueType)
			{
				return false;
			}

			if (type.Name == "String" || type.Name == "String&")
			{
				return false;
			}

			if (type == typeof(System.Xml.Linq.XElement))
			{
				return false;
			}

			if (type == typeof(DataTable))
			{
				return false;
			}

			if (type.Name == "Byte[]")
			{
				return false;
			}

			if (SysTypeDic.ContainsKey(type.FullName))
			{
				return false;
			}

			return true;
		}

		private void WriteComplexElementType(XmlDictionaryWriter writer, string typeName, string schemaNamespace, string objectNamespace, Type type)
		{
			var underlying = Nullable.GetUnderlyingType(type);
			if (!type.IsEnum || underlying != null)
			{
				writer.WriteAttributeString("nillable", "true");
			}

			// In case of Nullable<T>, type is replaced by the underlying type
			if (underlying?.IsEnum == true)
			{
				type = underlying;
				typeName = GetTypeName(underlying);
				objectNamespace = GetModelNamespace(underlying);
			}

			if (schemaNamespace != objectNamespace)
			{
				var ns = $"q{_namespaceCounter++}";
<<<<<<< HEAD
				writer.WriteAttributeString("type", $"{ns}:{typeName}");
				writer.WriteXmlnsAttribute($"{ns}", GetDataContractNamespace(type));
=======
				writer.WriteAttributeString("xmlns", $"{ns}", null, GetDataContractNamespace(type));
				writer.WriteAttributeString("type", $"{ns}:{typeName}");
>>>>>>> fcbee116
			}
			else
			{
				writer.WriteAttributeString("type", $"tns:{typeName}");
			}
		}

		private string GetTypeName(Type type)
		{
			if (type.IsGenericType && !type.IsArray && !typeof(IEnumerable).IsAssignableFrom(type))
			{
				var genericType = GetGenericType(type);
				var genericTypeName = GetTypeName(genericType);

				var typeName = type.Name.Replace("`1", string.Empty);
				typeName = typeName + "Of" + genericTypeName;
				return typeName;
			}

			if (type.IsArray)
			{
				return "ArrayOf" + GetTypeName(type.GetElementType());
			}

			if (typeof(IEnumerable).IsAssignableFrom(type))
			{
				return "ArrayOf" + GetTypeName(GetGenericType(type));
			}

			// Make use of DataContract attribute, if set, as it may contain a Name override
			var dataContractAttribute = type.GetCustomAttribute<DataContractAttribute>();
			if (dataContractAttribute != null && !string.IsNullOrEmpty(dataContractAttribute.Name))
			{
				return dataContractAttribute.Name;
			}

			return type.Name;
		}

#pragma warning disable SA1009 // Closing parenthesis must be spaced correctly
#pragma warning disable SA1008 // Opening parenthesis must be spaced correctly
		private (string name, string ns) ResolveSystemType(Type type)
		{
			type = type.IsEnum ? type.GetEnumUnderlyingType() : type;
			if (SysTypeDic.ContainsKey(type.FullName))
			{
				return SysTypeDic[type.FullName];
			}

			return (null, null);
		}
#pragma warning restore SA1008 // Opening parenthesis must be spaced correctly
#pragma warning restore SA1009 // Closing parenthesis must be spaced correctly

		private bool HasBaseType(Type type)
		{
			var isArrayType = type.IsArray || typeof(IEnumerable).IsAssignableFrom(type);

			var baseType = type.GetTypeInfo().BaseType;

			return !isArrayType && !type.IsEnum && !type.IsPrimitive && !type.IsValueType && baseType != null && !baseType.Name.Equals("Object");
		}
	}
}<|MERGE_RESOLUTION|>--- conflicted
+++ resolved
@@ -1256,13 +1256,8 @@
 			if (schemaNamespace != objectNamespace)
 			{
 				var ns = $"q{_namespaceCounter++}";
-<<<<<<< HEAD
+				writer.WriteXmlnsAttribute($"{ns}", GetDataContractNamespace(type));
 				writer.WriteAttributeString("type", $"{ns}:{typeName}");
-				writer.WriteXmlnsAttribute($"{ns}", GetDataContractNamespace(type));
-=======
-				writer.WriteAttributeString("xmlns", $"{ns}", null, GetDataContractNamespace(type));
-				writer.WriteAttributeString("type", $"{ns}:{typeName}");
->>>>>>> fcbee116
 			}
 			else
 			{
