--- conflicted
+++ resolved
@@ -4,58 +4,11 @@
 
 namespace SoapCore
 {
-<<<<<<< HEAD
-    public class CustomMessage : Message
-    {
-        private readonly Message _message;
-
-        public CustomMessage(Message message)
-        {
-            _message = message;
-        }
-
-        public override MessageHeaders Headers
-        {
-            get { return _message.Headers; }
-        }
-
-        public override MessageProperties Properties
-        {
-            get { return _message.Properties; }
-        }
-
-        public override MessageVersion Version
-        {
-            get { return _message.Version; }
-        }
-
-        protected override void OnWriteStartEnvelope(XmlDictionaryWriter writer)
-        {
-            writer.WriteStartDocument();
-
-            if (_message.Version.Envelope == EnvelopeVersion.Soap11)
-            {
-                writer.WriteStartElement("s", "Envelope", Namespaces.SOAP11_ENVELOPE_NS);
-            }
-            else
-            {
-                writer.WriteStartElement("s", "Envelope", Namespaces.SOAP12_ENVELOPE_NS);
-            }
-
-            writer.WriteXmlnsAttribute("xsd", Namespaces.XMLNS_XSD);
-            writer.WriteXmlnsAttribute("xsi", Namespaces.XMLNS_XSI);
-        }
-
-        protected override void OnWriteBodyContents(XmlDictionaryWriter writer)
-        {
-            _message.WriteBodyContents(writer);
-        }
-    }
-=======
 	public class CustomMessage : Message
 	{
-
-		public CustomMessage() { }
+		public CustomMessage()
+		{
+		}
 
 		public CustomMessage(Message message)
 		{
@@ -83,15 +36,15 @@
 			writer.WriteStartDocument();
 			if (Message.Version.Envelope == EnvelopeVersion.Soap11)
 			{
-				writer.WriteStartElement("s", "Envelope", "http://schemas.xmlsoap.org/soap/envelope/");
+				writer.WriteStartElement("s", "Envelope", Namespaces.SOAP11_ENVELOPE_NS);
 			}
 			else
 			{
-				writer.WriteStartElement("s", "Envelope", "http://www.w3.org/2003/05/soap-envelope");
+				writer.WriteStartElement("s", "Envelope", Namespaces.SOAP12_ENVELOPE_NS);
 			}
 
-			writer.WriteAttributeString("xmlns", "xsd", null, "http://www.w3.org/2001/XMLSchema");
-			writer.WriteAttributeString("xmlns", "xsi", null, "http://www.w3.org/2001/XMLSchema-instance");
+			writer.WriteXmlnsAttribute("xsd", Namespaces.XMLNS_XSD);
+			writer.WriteXmlnsAttribute("xsi", Namespaces.XMLNS_XSI);
 		}
 
 		protected override void OnWriteBodyContents(XmlDictionaryWriter writer)
@@ -99,5 +52,4 @@
 			Message.WriteBodyContents(writer);
 		}
 	}
->>>>>>> fcbee116
 }